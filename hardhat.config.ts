import '@typechain/hardhat';
import '@nomiclabs/hardhat-ethers';
import 'hardhat-deploy';
import 'hardhat-gas-reporter';
import '@nomicfoundation/hardhat-chai-matchers';
import 'hardhat-contract-sizer';
import '@solidstate/hardhat-4byte-uploader';
import 'hardhat-storage-layout';

import * as dotenv from 'dotenv';
import { HardhatUserConfig, NetworkUserConfig, SolcUserConfig } from 'hardhat/types';
import './src/tasks/generate-storage-layout';
dotenv.config();

const DEFAULT_MNEMONIC = 'title spike pink garlic hamster sorry few damage silver mushroom clever window';

const {
  REPORT_GAS,
  DEVNET_PK,
  DEVNET_URL,
  TESTNET_PK,
  TESTNET_URL,
  MAINNET_PK,
  MAINNET_URL,
  GOERLI_URL,
  GOERLI_PK,
  ETHEREUM_URL,
  ETHEREUM_PK,
} = process.env;

if (!DEVNET_PK) {
  console.warn('DEVNET_PK is unset. Using DEFAULT_MNEMONIC');
}

if (!TESTNET_PK) {
  console.warn('TESTNET_PK is unset. Using DEFAULT_MNEMONIC');
}

if (!MAINNET_PK) {
  console.warn('MAINNET_PK is unset. Using DEFAULT_MNEMONIC');
}

if (!GOERLI_PK) {
  console.warn('GOERLI_PK is unset. Using DEFAULT_MNEMONIC');
}

if (!ETHEREUM_PK) {
  console.warn('ETHEREUM_PK is unset. Using DEFAULT_MNEMONIC');
}

const local: NetworkUserConfig = {
  url: 'http://localhost:8545',
  accounts: { mnemonic: DEFAULT_MNEMONIC },
};

const devnet: NetworkUserConfig = {
  url: DEVNET_URL || 'http://localhost:8545',
  accounts: DEVNET_PK ? [DEVNET_PK] : { mnemonic: DEFAULT_MNEMONIC },
  companionNetworks: {
    mainchain: 'goerli-for-devnet',
  },
};

const testnet: NetworkUserConfig = {
  chainId: 2021,
  url: TESTNET_URL || 'https://saigon-testnet.roninchain.com/rpc',
  accounts: TESTNET_PK ? [TESTNET_PK] : { mnemonic: DEFAULT_MNEMONIC },
  blockGasLimit: 100000000,
  companionNetworks: {
    mainchain: 'goerli',
  },
};

const mainnet: NetworkUserConfig = {
  chainId: 2020,
  url: MAINNET_URL || 'https://api.roninchain.com/rpc',
  accounts: MAINNET_PK ? [MAINNET_PK] : { mnemonic: DEFAULT_MNEMONIC },
  blockGasLimit: 100000000,
  companionNetworks: {
    mainchain: 'ethereum',
  },
};

const goerli: NetworkUserConfig = {
  chainId: 5,
  url: GOERLI_URL || 'https://gateway.tenderly.co/public/goerli',
  accounts: GOERLI_PK ? [GOERLI_PK] : { mnemonic: DEFAULT_MNEMONIC },
  blockGasLimit: 100000000,
};

const ethereum: NetworkUserConfig = {
  chainId: 1,
  url: ETHEREUM_URL || 'https://gateway.tenderly.co/public/mainnet',
  accounts: ETHEREUM_PK ? [ETHEREUM_PK] : { mnemonic: DEFAULT_MNEMONIC },
  blockGasLimit: 100000000,
};

const compilerConfig: SolcUserConfig = {
  version: '0.8.19',
  settings: {
    optimizer: {
      enabled: true,
      runs: 200,
    },
    /// @dev see: https://github.com/Uniswap/v3-core/blob/main/hardhat.config.ts
    metadata: {
      // do not include the metadata hash, since this is machine dependent
      // and we want all generated code to be deterministic
      // https://docs.soliditylang.org/en/v0.8.17/metadata.html
      bytecodeHash: 'none',
    },
  },
};

const config: HardhatUserConfig = {
  solidity: {
    compilers: [compilerConfig],
    overrides: {
      'contracts/ronin/validator/RoninValidatorSet.sol': {
        version: '0.8.19',
        settings: {
          optimizer: {
            enabled: true,
            runs: 10,
          },
        },
      },
    },
  },
  typechain: {
    outDir: 'src/types',
  },
  paths: {
<<<<<<< HEAD
    deploy: ['src/deploy', 'src/proposals'],
=======
    deploy: ['src/deploy', 'src/upgrades'],
    tests: 'test/hardhat_test',
>>>>>>> 89b56d78
  },
  namedAccounts: {
    deployer: 0,
    governor: 0,
    // governor: '0x00000000000000000000000000000000deadbeef',
    // governor: 'trezor://0x0000000000000000000000000000000000000000',
  },
  networks: {
    hardhat: {
      hardfork: 'istanbul',
      accounts: {
        mnemonic: DEFAULT_MNEMONIC,
        count: 150,
        accountsBalance: '1000000000000000000000000000', // 1B RON
      },
      allowUnlimitedContractSize: true,
    },
    local,
    'ronin-devnet': devnet,
    'ronin-testnet': testnet,
    'ronin-mainnet': mainnet,
    goerli,
    'goerli-for-devnet': goerli,
    ethereum,
  },
  gasReporter: {
    enabled: REPORT_GAS ? true : false,
    showTimeSpent: true,
  },
  // etherscan: {
  //   apiKey: process.env.ETHERSCAN_API_KEY,
  // },
  mocha: {
    timeout: 100000, // 100s
  },

  contractSizer: {
    alphaSort: true,
    disambiguatePaths: false,
    runOnCompile: true,
    outputFile: './logs/contract_code_sizes.log',
  },
};

export default config;<|MERGE_RESOLUTION|>--- conflicted
+++ resolved
@@ -131,12 +131,8 @@
     outDir: 'src/types',
   },
   paths: {
-<<<<<<< HEAD
-    deploy: ['src/deploy', 'src/proposals'],
-=======
     deploy: ['src/deploy', 'src/upgrades'],
     tests: 'test/hardhat_test',
->>>>>>> 89b56d78
   },
   namedAccounts: {
     deployer: 0,

--- conflicted
+++ resolved
@@ -3,7 +3,6 @@
 
 import { generalRoninConf, roninchainNetworks } from '../../configs/config';
 import { verifyAddress } from '../../script/verify-address';
-import { Profile__factory } from '../../types';
 import { Address } from 'hardhat-deploy/dist/types';
 import { Network } from '../../utils';
 import { Profile__factory } from '../../types';
@@ -27,19 +26,6 @@
     governanceAdmin = GADepl.address;
   }
 
-<<<<<<< HEAD
-  const data = new Profile__factory().interface.encodeFunctionData('initialize', [
-    generalRoninConf[network.name]!.stakingContract?.address,
-    generalRoninConf[network.name]!.validatorContract?.address,
-  ]);
-
-  const deployment = await deploy('ProfileProxy', {
-    contract: 'TransparentUpgradeableProxyV2',
-    from: deployer,
-    log: true,
-    args: [logicContract.address, generalRoninConf[network.name]!.governanceAdmin?.address, data],
-    nonce,
-=======
   let validatorContractAddress: Address;
   if (network.name == Network.Hardhat) {
     validatorContractAddress = generalRoninConf[network.name]!.validatorContract?.address!;
@@ -50,12 +36,11 @@
 
   const data = new Profile__factory().interface.encodeFunctionData('initialize', [validatorContractAddress]);
 
-  await deploy('ProfileProxy', {
+  const deployment = await deploy('ProfileProxy', {
     contract: 'TransparentUpgradeableProxyV2',
     from: deployer,
     log: true,
     args: [logicContract.address, governanceAdmin, data],
->>>>>>> e414ad37
   });
   verifyAddress(deployment.address, generalRoninConf[network.name].profileContract?.address);
 };

{
  "name": "ronin-dpos-contract",
  "version": "1.0.0",
  "description": "Axie Infinity Dapps smart contracts.",
  "author": "Axie Infinity Engineering <engineering@axieinfinity.com>",
  "main": "dist/src/types/index.js",
  "types": "dist/src/types/index.d.ts",
  "scripts": {
    "compile": "forge build && TS_NODE_TRANSPILE_ONLY=1 hardhat compile",
<<<<<<< HEAD
    "test": "hardhat test",
=======
    "test": "forge test -vvv && forge snapshot --snap logs/.gas-snapshot && hardhat test",
    "test:ci": "forge test --no-match-path '*forking/*' -vvv && hardhat test",
>>>>>>> 3ea46d45
    "clean": "hardhat clean && rimraf dist cache",
    "lint:fix": "lint-staged",
    "docgen": "solidity-docgen -t templates/docs -H templates/docs/helper.js -i contracts -e contracts/mocks -o docs --solc-module solc-0.8",
    "prepare": "husky install",
    "build": "hardhat compile && tsc -p tsconfig.build.json",
    "plugin:init-foundry": "hardhat init-foundry",
    "plugin:size-contracts": "hardhat size-contracts",
    "plugin:upload-selectors": "hardhat upload-selectors",
    "plugin:storage-layout": "hardhat check > logs/storage.txt && hardhat generate-storage-layout --source logs/storage.txt",
    "plugin:storage-layout-table": "hardhat check > logs/storage.txt && hardhat generate-storage-layout-table --source logs/storage.txt",
    "plugin:sourcify": "hardhat sourcify --endpoint https://sourcify.roninchain.com/server"
  },
  "lint-staged": {
    "contracts/**/*.sol": "prettier --write",
    "{test,src}/**/*.{js,ts}": "prettier --write",
    "hardhat.config.{js,ts}": "prettier --write"
  },
  "dependencies": {
    "@openzeppelin/contracts": "4.7.3"
  },
  "devDependencies": {
    "@nomicfoundation/hardhat-chai-matchers": "^1.0.3",
    "@nomicfoundation/hardhat-foundry": "^1.0.1",
    "@nomiclabs/hardhat-ethers": "^2.0.3",
    "@solidstate/hardhat-4byte-uploader": "^1.1.0",
    "@typechain/ethers-v5": "^8.0.5",
    "@typechain/hardhat": "^3.0.0",
    "@types/chai": "^4.3.0",
    "@types/fs-extra": "11.0.1",
    "@types/mocha": "^9.0.0",
    "@types/node": "^17.0.0",
    "chai": "^4.3.4",
    "dotenv": "^10.0.0",
    "ethers": "^5.5.2",
    "fs-extra": "11.1.1",
    "hardhat": "2.14.0",
    "hardhat-contract-sizer": "2.8.0",
    "hardhat-deploy": "0.11.29",
    "hardhat-gas-reporter": "^1.0.8",
    "hardhat-storage-layout": "^0.1.7",
    "husky": "^7.0.4",
    "lint-staged": ">=10",
    "prettier": "^2.5.1",
    "prettier-plugin-solidity": "^1.0.0-beta.19",
    "rimraf": "^3.0.2",
    "solc-0.8": "npm:solc@^0.8.0",
    "solhint": "^3.3.6",
    "solidity-docgen": "0.5.16",
    "table": "^6.8.1",
    "ts-node": "^10.4.0",
    "typechain": "^6.0.5",
    "typescript": "^4.5.4"
  },
  "engines": {
    "node": ">=14"
  }
}<|MERGE_RESOLUTION|>--- conflicted
+++ resolved
@@ -7,12 +7,8 @@
   "types": "dist/src/types/index.d.ts",
   "scripts": {
     "compile": "forge build && TS_NODE_TRANSPILE_ONLY=1 hardhat compile",
-<<<<<<< HEAD
-    "test": "hardhat test",
-=======
     "test": "forge test -vvv && forge snapshot --snap logs/.gas-snapshot && hardhat test",
     "test:ci": "forge test --no-match-path '*forking/*' -vvv && hardhat test",
->>>>>>> 3ea46d45
     "clean": "hardhat clean && rimraf dist cache",
     "lint:fix": "lint-staged",
     "docgen": "solidity-docgen -t templates/docs -H templates/docs/helper.js -i contracts -e contracts/mocks -o docs --solc-module solc-0.8",

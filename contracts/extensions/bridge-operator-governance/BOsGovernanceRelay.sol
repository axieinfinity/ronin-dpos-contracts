// SPDX-License-Identifier: MIT
pragma solidity ^0.8.0;

import "../../interfaces/consumers/SignatureConsumer.sol";
import "../../interfaces/consumers/VoteStatusConsumer.sol";
import "../../libraries/Errors.sol";
import "../../libraries/BridgeOperatorsBallot.sol";
import "../../libraries/AddressArrayUtils.sol";
import "../../libraries/IsolatedGovernance.sol";

abstract contract BOsGovernanceRelay is SignatureConsumer, VoteStatusConsumer {
  /**
   * @dev Error indicating that the bridge operator set has already been voted.
   */
  error ErrBridgeOperatorSetIsAlreadyVoted();

  /// @dev The last the brige operator set info.
  BridgeOperatorsBallot.BridgeOperatorSet internal _lastSyncedBridgeOperatorSetInfo;
  /// @dev Mapping from period index => epoch index => bridge operators vote
  mapping(uint256 => mapping(uint256 => IsolatedGovernance.Vote)) internal _vote;

  /**
   * @dev Returns the synced bridge operator set info.
   */
  function lastSyncedBridgeOperatorSetInfo() external view returns (BridgeOperatorsBallot.BridgeOperatorSet memory) {
    return _lastSyncedBridgeOperatorSetInfo;
  }

  /**
   * @dev Relays votes by signatures.
   *
   * Requirements:
   * - The period of voting is larger than the last synced period.
   * - The arrays are not empty.
   * - The signature signers are in order.
   *
   * @notice Does not store the voter signature into storage.
   *
   */
  function _relayVotesBySignatures(
    BridgeOperatorsBallot.BridgeOperatorSet calldata _ballot,
    Signature[] calldata _signatures,
    uint256 _minimumVoteWeight,
    bytes32 _domainSeperator
  ) internal {
    if (
      _ballot.period < _lastSyncedBridgeOperatorSetInfo.period ||
      _ballot.epoch <= _lastSyncedBridgeOperatorSetInfo.epoch
    ) revert ErrQueryForOutdatedBridgeOperatorSet();

    BridgeOperatorsBallot.verifyBallot(_ballot);

    if (AddressArrayUtils.isEqual(_ballot.operators, _lastSyncedBridgeOperatorSetInfo.operators))
      revert ErrBridgeOperatorSetIsAlreadyVoted();

    if (_signatures.length == 0) revert ErrEmptyArray();

    Signature calldata _sig;
    address[] memory _signers = new address[](_signatures.length);
    address _lastSigner;
    bytes32 _hash = BridgeOperatorsBallot.hash(_ballot);
    bytes32 _digest = ECDSA.toTypedDataHash(_domainSeperator, _hash);

    for (uint256 _i = 0; _i < _signatures.length; _i++) {
      _sig = _signatures[_i];
      _signers[_i] = ECDSA.recover(_digest, _sig.v, _sig.r, _sig.s);
      if (_lastSigner >= _signers[_i]) revert ErrInvalidOrder(msg.sig);
<<<<<<< HEAD

      _lastSigner = _signers[_i];
=======
>>>>>>> fba9d55b

      _lastSigner = _signers[_i];
    }

    IsolatedGovernance.Vote storage _v = _vote[_ballot.period][_ballot.epoch];
    uint256 _totalVoteWeight = _sumBridgeVoterWeights(_signers);
    if (_totalVoteWeight >= _minimumVoteWeight) {
      if (_totalVoteWeight == 0) revert ErrInvalidVoteWeight(msg.sig);
      _v.status = VoteStatus.Approved;
      _lastSyncedBridgeOperatorSetInfo = _ballot;
      return;
    }

    revert ErrRelayFailed(msg.sig);
  }

  /**
   * @dev Returns the weight of the governor list.
   */
  function _sumBridgeVoterWeights(address[] memory _bridgeVoters) internal view virtual returns (uint256);
}<|MERGE_RESOLUTION|>--- conflicted
+++ resolved
@@ -65,13 +65,10 @@
       _sig = _signatures[_i];
       _signers[_i] = ECDSA.recover(_digest, _sig.v, _sig.r, _sig.s);
       if (_lastSigner >= _signers[_i]) revert ErrInvalidOrder(msg.sig);
-<<<<<<< HEAD
-
       _lastSigner = _signers[_i];
-=======
->>>>>>> fba9d55b
-
-      _lastSigner = _signers[_i];
+      unchecked {
+        ++_i;
+      }
     }
 
     IsolatedGovernance.Vote storage _v = _vote[_ballot.period][_ballot.epoch];

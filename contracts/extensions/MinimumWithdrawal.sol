--- conflicted
+++ resolved
@@ -44,12 +44,7 @@
    *
    */
   function _setMinimumThresholds(address[] calldata _tokens, uint256[] calldata _thresholds) internal virtual {
-<<<<<<< HEAD
     if (_tokens.length != _thresholds.length) revert ErrLengthMismatch(msg.sig);
-
-=======
-    require(_tokens.length == _thresholds.length, "MinimumWithdrawal: invalid array length");
->>>>>>> 681e7630
     for (uint256 _i; _i < _tokens.length; ) {
       minimumThreshold[_tokens[_i]] = _thresholds[_i];
 

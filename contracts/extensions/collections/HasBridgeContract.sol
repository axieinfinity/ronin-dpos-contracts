--- conflicted
+++ resolved
@@ -9,16 +9,12 @@
   IBridge internal _bridgeContract;
 
   modifier onlyBridgeContract() {
-<<<<<<< HEAD
     _requireBridgeContract();
-=======
-    if (bridgeContract() != msg.sender) revert ErrUnauthorized(msg.sig, Roles.BRIDGE_CONTRACT);
->>>>>>> c921dac6
     _;
   }
 
   function _requireBridgeContract() private view {
-    if (bridgeContract() != msg.sender) revert ErrUnauthorized(msg.sig, Roles.BRIDGE);
+    if (bridgeContract() != msg.sender) revert ErrUnauthorized(msg.sig, Roles.BRIDGE_CONTRACT);
   }
 
   /**

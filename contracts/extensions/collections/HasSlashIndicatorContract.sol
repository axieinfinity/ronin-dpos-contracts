// SPDX-License-Identifier: MIT
pragma solidity ^0.8.0;

import "./HasProxyAdmin.sol";
import "../../interfaces/collections/IHasSlashIndicatorContract.sol";
import "../../interfaces/slash-indicator/ISlashIndicator.sol";

contract HasSlashIndicatorContract is IHasSlashIndicatorContract, HasProxyAdmin {
  ISlashIndicator internal _slashIndicatorContract;

  modifier onlySlashIndicatorContract() {
<<<<<<< HEAD
    _requireSlashIndicatorContract();
=======
    if (slashIndicatorContract() != msg.sender) revert ErrUnauthorized(msg.sig, Roles.SLASH_INDICATOR_CONTRACT);
>>>>>>> c921dac6
    _;
  }

  function _requireSlashIndicatorContract() private view {
    if (slashIndicatorContract() != msg.sender) revert ErrUnauthorized(msg.sig, Roles.SLASH_INDICATOR);
  }

  /**
   * @inheritdoc IHasSlashIndicatorContract
   */
  function slashIndicatorContract() public view override returns (address) {
    return address(_slashIndicatorContract);
  }

  /**
   * @inheritdoc IHasSlashIndicatorContract
   */
  function setSlashIndicatorContract(address _addr) external override onlyAdmin {
    if (_addr.code.length == 0) revert ErrZeroCodeContract(msg.sig);
    _setSlashIndicatorContract(_addr);
  }

  /**
   * @dev Sets the slash indicator contract.
   *
   * Emits the event `SlashIndicatorContractUpdated`.
   *
   */
  function _setSlashIndicatorContract(address _addr) internal {
    _slashIndicatorContract = ISlashIndicator(_addr);
    emit SlashIndicatorContractUpdated(_addr);
  }
}<|MERGE_RESOLUTION|>--- conflicted
+++ resolved
@@ -9,16 +9,12 @@
   ISlashIndicator internal _slashIndicatorContract;
 
   modifier onlySlashIndicatorContract() {
-<<<<<<< HEAD
     _requireSlashIndicatorContract();
-=======
-    if (slashIndicatorContract() != msg.sender) revert ErrUnauthorized(msg.sig, Roles.SLASH_INDICATOR_CONTRACT);
->>>>>>> c921dac6
     _;
   }
 
   function _requireSlashIndicatorContract() private view {
-    if (slashIndicatorContract() != msg.sender) revert ErrUnauthorized(msg.sig, Roles.SLASH_INDICATOR);
+    if (slashIndicatorContract() != msg.sender) revert ErrUnauthorized(msg.sig, Roles.SLASH_INDICATOR_CONTRACT);
   }
 
   /**

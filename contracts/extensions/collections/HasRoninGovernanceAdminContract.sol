--- conflicted
+++ resolved
@@ -10,11 +10,7 @@
   IRoninGovernanceAdmin internal _roninGovernanceAdminContract;
 
   modifier onlyRoninGovernanceAdminContract() {
-<<<<<<< HEAD
-    if (roninGovernanceAdminContract() != msg.sender) revert ErrUnauthorized(msg.sig, Roles.GOVERNANCE_ADMIN);
-=======
     if (roninGovernanceAdminContract() != msg.sender) revert ErrUnauthorized(msg.sig, Roles.GOVERNANCE_ADMIN_CONTRACT);
->>>>>>> c921dac6
     _;
   }
 

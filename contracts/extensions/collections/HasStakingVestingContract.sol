// SPDX-License-Identifier: MIT
pragma solidity ^0.8.0;

import "./HasProxyAdmin.sol";
import "../../interfaces/collections/IHasStakingVestingContract.sol";
import "../../interfaces/IStakingVesting.sol";

contract HasStakingVestingContract is IHasStakingVestingContract, HasProxyAdmin {
  IStakingVesting internal _stakingVestingContract;

  modifier onlyStakingVestingContract() {
<<<<<<< HEAD
    if (stakingVestingContract() != msg.sender) revert ErrUnauthorized(msg.sig, Roles.STAKING_VESTING);
=======
    if (stakingVestingContract() != msg.sender) revert ErrUnauthorized(msg.sig, Roles.STAKING_VESTING_CONTRACT);
>>>>>>> c921dac6
    _;
  }

  /**
   * @inheritdoc IHasStakingVestingContract
   */
  function stakingVestingContract() public view override returns (address) {
    return address(_stakingVestingContract);
  }

  /**
   * @inheritdoc IHasStakingVestingContract
   */
  function setStakingVestingContract(address _addr) external override onlyAdmin {
    if (_addr.code.length == 0) revert ErrZeroCodeContract(msg.sig);
    _setStakingVestingContract(_addr);
  }

  /**
   * @dev Sets the staking vesting contract.
   *
   * Emits the event `StakingVestingContractUpdated`.
   *
   */
  function _setStakingVestingContract(address _addr) internal {
    _stakingVestingContract = IStakingVesting(_addr);
    emit StakingVestingContractUpdated(_addr);
  }
}<|MERGE_RESOLUTION|>--- conflicted
+++ resolved
@@ -9,11 +9,7 @@
   IStakingVesting internal _stakingVestingContract;
 
   modifier onlyStakingVestingContract() {
-<<<<<<< HEAD
-    if (stakingVestingContract() != msg.sender) revert ErrUnauthorized(msg.sig, Roles.STAKING_VESTING);
-=======
     if (stakingVestingContract() != msg.sender) revert ErrUnauthorized(msg.sig, Roles.STAKING_VESTING_CONTRACT);
->>>>>>> c921dac6
     _;
   }
 

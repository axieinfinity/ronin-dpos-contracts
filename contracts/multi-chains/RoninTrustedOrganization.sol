// SPDX-License-Identifier: MIT

pragma solidity ^0.8.9;

import "@openzeppelin/contracts/utils/Strings.sol";
import "@openzeppelin/contracts/proxy/utils/Initializable.sol";
import "../libraries/AddressArrayUtils.sol";
import "../interfaces/IRoninTrustedOrganization.sol";
import "../extensions/collections/HasProxyAdmin.sol";

contract RoninTrustedOrganization is IRoninTrustedOrganization, HasProxyAdmin, Initializable {
  uint256 internal _num;
  uint256 internal _denom;
  uint256 internal _totalWeight;
  uint256 internal _nonce;

  /// @dev Mapping from consensus address => weight
  mapping(address => uint256) internal _consensusWeight;
  /// @dev Mapping from governor address => weight
  mapping(address => uint256) internal _governorWeight;
  /// @dev Mapping from bridge voter address => weight
  mapping(address => uint256) internal _bridgeVoterWeight;

  /// @dev Mapping from consensus address => added block
  mapping(address => uint256) internal _addedBlock;

  /// @dev Consensus array
  address[] internal _consensusList;
  /// @dev Governors array
  address[] internal _governorList;
  /// @dev Bridge voters array
  address[] internal _bridgeVoterList;

  /**
   * @dev Initializes the contract storage.
   */
  function initialize(
    TrustedOrganization[] calldata _trustedOrgs,
    uint256 __num,
    uint256 __denom
  ) external initializer {
    if (_trustedOrgs.length > 0) {
      _addTrustedOrganizations(_trustedOrgs);
    }
    _setThreshold(__num, __denom);
  }

  /**
   * @inheritdoc IQuorum
   */
  function getThreshold() external view virtual returns (uint256 num_, uint256 denom_) {
    return (_num, _denom);
  }

  /**
   * @inheritdoc IQuorum
   */
  function checkThreshold(uint256 _voteWeight) external view virtual returns (bool) {
    return _voteWeight * _denom >= _num * _totalWeight;
  }

  /**
   * @inheritdoc IQuorum
   */
  function minimumVoteWeight() external view virtual returns (uint256) {
    return (_num * _totalWeight + _denom - 1) / _denom;
  }

  /**
   * @inheritdoc IQuorum
   */
  function setThreshold(uint256 _numerator, uint256 _denominator)
    external
    override
    onlyAdmin
    returns (uint256, uint256)
  {
    return _setThreshold(_numerator, _denominator);
  }

  /**
   * @inheritdoc IRoninTrustedOrganization
   */
  function addTrustedOrganizations(TrustedOrganization[] calldata _list) external override onlyAdmin {
    _addTrustedOrganizations(_list);
  }

  /**
   * @inheritdoc IRoninTrustedOrganization
   */
  function updateTrustedOrganizations(TrustedOrganization[] calldata _list) external override onlyAdmin {
    if (_list.length == 0) revert ErrEmptyArray();
    for (uint256 _i; _i < _list.length; ) {
      _updateTrustedOrganization(_list[_i]);

      unchecked {
        ++_i;
      }
    }
    emit TrustedOrganizationsUpdated(_list);
  }

  /**
   * @inheritdoc IRoninTrustedOrganization
   */
  function removeTrustedOrganizations(address[] calldata _list) external override onlyAdmin {
    if (_list.length == 0) revert ErrEmptyArray();
<<<<<<< HEAD

=======
>>>>>>> f9cc62d3
    for (uint _i = 0; _i < _list.length; ) {
      _removeTrustedOrganization(_list[_i]);

      unchecked {
        ++_i;
      }
    }
    emit TrustedOrganizationsRemoved(_list);
  }

  /**
   * @inheritdoc IRoninTrustedOrganization
   */
  function totalWeights() external view virtual returns (uint256) {
    return _totalWeight;
  }

  /**
   * @inheritdoc IRoninTrustedOrganization
   */
  function getConsensusWeight(address _consensusAddr) external view returns (uint256) {
    return _consensusWeight[_consensusAddr];
  }

  /**
   * @inheritdoc IRoninTrustedOrganization
   */
  function getGovernorWeight(address _governor) external view returns (uint256) {
    return _governorWeight[_governor];
  }

  /**
   * @inheritdoc IRoninTrustedOrganization
   */
  function getBridgeVoterWeight(address _addr) external view returns (uint256) {
    return _bridgeVoterWeight[_addr];
  }

  /**
   * @inheritdoc IRoninTrustedOrganization
   */
  function getConsensusWeights(address[] calldata _list) external view returns (uint256[] memory _res) {
    _res = new uint256[](_list.length);
    for (uint _i = 0; _i < _res.length; ) {
      _res[_i] = _consensusWeight[_list[_i]];

      unchecked {
        ++_i;
      }
    }
  }

  /**
   * @inheritdoc IRoninTrustedOrganization
   */
  function getGovernorWeights(address[] calldata _list) external view returns (uint256[] memory _res) {
    _res = new uint256[](_list.length);
    for (uint _i = 0; _i < _res.length; ) {
      _res[_i] = _governorWeight[_list[_i]];

      unchecked {
        ++_i;
      }
    }
  }

  /**
   * @inheritdoc IRoninTrustedOrganization
   */
  function getBridgeVoterWeights(address[] calldata _list) external view returns (uint256[] memory _res) {
    _res = new uint256[](_list.length);
    for (uint _i = 0; _i < _res.length; ) {
      _res[_i] = _bridgeVoterWeight[_list[_i]];

      unchecked {
        ++_i;
      }
    }
  }

  /**
   * @inheritdoc IRoninTrustedOrganization
   */
  function sumConsensusWeights(address[] calldata _list) external view returns (uint256 _res) {
    for (uint _i = 0; _i < _list.length; ) {
      _res += _consensusWeight[_list[_i]];

      unchecked {
        ++_i;
      }
    }
  }

  /**
   * @inheritdoc IRoninTrustedOrganization
   */
  function sumGovernorWeights(address[] calldata _list) external view returns (uint256 _res) {
    for (uint _i = 0; _i < _list.length; ) {
      _res += _governorWeight[_list[_i]];

      unchecked {
        ++_i;
      }
    }
  }

  /**
   * @inheritdoc IRoninTrustedOrganization
   */
  function sumBridgeVoterWeights(address[] calldata _list) external view returns (uint256 _res) {
    for (uint _i = 0; _i < _list.length; ) {
      _res += _bridgeVoterWeight[_list[_i]];

      unchecked {
        ++_i;
      }
    }
  }

  /**
   * @inheritdoc IRoninTrustedOrganization
   */
  function countTrustedOrganizations() external view override returns (uint256) {
    return _consensusList.length;
  }

  /**
   * @inheritdoc IRoninTrustedOrganization
   */
  function getAllTrustedOrganizations() external view override returns (TrustedOrganization[] memory _list) {
    _list = new TrustedOrganization[](_consensusList.length);
    address _addr;
    for (uint256 _i; _i < _list.length; ) {
      _addr = _consensusList[_i];
      _list[_i].consensusAddr = _addr;
      _list[_i].governor = _governorList[_i];
      _list[_i].bridgeVoter = _bridgeVoterList[_i];
      _list[_i].weight = _consensusWeight[_addr];

      unchecked {
        ++_i;
      }
    }
  }

  /**
   * @inheritdoc IRoninTrustedOrganization
   */
  function getTrustedOrganization(address _consensusAddr) external view returns (TrustedOrganization memory) {
    for (uint _i = 0; _i < _consensusList.length; ) {
      if (_consensusList[_i] == _consensusAddr) {
        return getTrustedOrganizationAt(_i);
      }

      unchecked {
        ++_i;
      }
    }
    revert ErrQueryForNonExistentConsensusAddress();
  }

  /**
   * @inheritdoc IRoninTrustedOrganization
   */
  function getTrustedOrganizationAt(uint256 _idx) public view override returns (TrustedOrganization memory) {
    address _addr = _consensusList[_idx];
    return
      TrustedOrganization(
        _addr,
        _governorList[_idx],
        _bridgeVoterList[_idx],
        _consensusWeight[_addr],
        _addedBlock[_addr]
      );
  }

  /**
   * @dev Adds a list of trusted organizations.
   */
  function _addTrustedOrganizations(TrustedOrganization[] calldata _list) internal virtual {
    for (uint256 _i; _i < _list.length; ) {
      _addTrustedOrganization(_list[_i]);

      unchecked {
        ++_i;
      }
    }
    emit TrustedOrganizationsAdded(_list);
  }

  /**
   * @dev Adds a trusted organization.
   *
   * Requirements:
   * - The weight is larger than 0.
   * - The consensus address is not added.
   * - The govenor address is not added.
   * - The bridge voter address is not added.
   *
   */
  function _addTrustedOrganization(TrustedOrganization memory _v) internal virtual {
    if (_v.addedBlock != 0) revert ErrInvalidRequest();
    _sanityCheckTrustedOrganizationData(_v);

    if (_consensusWeight[_v.consensusAddr] > 0) revert ErrConsensusAddressIsAlreadyAdded(_v.consensusAddr);

    if (_governorWeight[_v.governor] > 0) revert ErrGovernorAddressIsAlreadyAdded(_v.governor);

    if (_bridgeVoterWeight[_v.bridgeVoter] > 0) revert ErrBridgeVoterIsAlreadyAdded(_v.bridgeVoter);

    _consensusList.push(_v.consensusAddr);
    _consensusWeight[_v.consensusAddr] = _v.weight;

    _governorList.push(_v.governor);
    _governorWeight[_v.governor] = _v.weight;

    _bridgeVoterList.push(_v.bridgeVoter);
    _bridgeVoterWeight[_v.bridgeVoter] = _v.weight;

    _addedBlock[_v.consensusAddr] = block.number;

    _totalWeight += _v.weight;
  }

  /**
   * @dev Updates a trusted organization.
   *
   * Requirements:
   * - The weight is larger than 0.
   * - The consensus address is already added.
   *
   */
  function _updateTrustedOrganization(TrustedOrganization memory _v) internal virtual {
    _sanityCheckTrustedOrganizationData(_v);

    uint256 _weight = _consensusWeight[_v.consensusAddr];
    if (_weight == 0) revert ErrConsensusAddressIsNotAdded(_v.consensusAddr);

    uint256 _count = _consensusList.length;
    for (uint256 _i = 0; _i < _count; ) {
      if (_consensusList[_i] == _v.consensusAddr) {
        _totalWeight -= _weight;
        _totalWeight += _v.weight;

        if (_governorList[_i] != _v.governor) {
          if (_governorWeight[_v.governor] == 0) revert ErrQueryForDupplicated();

          delete _governorWeight[_governorList[_i]];
          _governorList[_i] = _v.governor;
        }

        if (_bridgeVoterList[_i] != _v.bridgeVoter) {
          if (_bridgeVoterWeight[_v.bridgeVoter] != 0) revert ErrQueryForDupplicated();

          delete _bridgeVoterWeight[_bridgeVoterList[_i]];
          _bridgeVoterList[_i] = _v.bridgeVoter;
        }

        _consensusWeight[_v.consensusAddr] = _v.weight;
        _governorWeight[_v.governor] = _v.weight;
        _bridgeVoterWeight[_v.bridgeVoter] = _v.weight;
        return;
      }

      unchecked {
        ++_i;
      }
    }
  }

  /**
   * @dev Removes a trusted organization.
   *
   * Requirements:
   * - The consensus address is added.
   *
   */
  function _removeTrustedOrganization(address _addr) internal virtual {
    uint256 _weight = _consensusWeight[_addr];
    if (_weight == 0) revert ErrConsensusAddressIsNotAdded(_addr);

    uint256 _index;
    uint256 _count = _consensusList.length;
    for (uint256 _i = 0; _i < _count; ) {
      if (_consensusList[_i] == _addr) {
        _index = _i;
        break;
      }

      unchecked {
        ++_i;
      }
    }

    _totalWeight -= _weight;

    delete _addedBlock[_addr];
    delete _consensusWeight[_addr];
    _consensusList[_index] = _consensusList[_count - 1];
    _consensusList.pop();

    delete _governorWeight[_governorList[_index]];
    _governorList[_index] = _governorList[_count - 1];
    _governorList.pop();

    delete _bridgeVoterWeight[_bridgeVoterList[_index]];
    _bridgeVoterList[_index] = _bridgeVoterList[_count - 1];
    _bridgeVoterList.pop();
  }

  /**
   * @dev Sets threshold and returns the old one.
   *
   * Emits the `ThresholdUpdated` event.
   *
   */
  function _setThreshold(uint256 _numerator, uint256 _denominator)
    internal
    virtual
    returns (uint256 _previousNum, uint256 _previousDenom)
  {
    if (_numerator > _denominator) revert ErrInvalidThreshold(msg.sig);

    _previousNum = _num;
    _previousDenom = _denom;
    _num = _numerator;
    _denom = _denominator;
    emit ThresholdUpdated(_nonce++, _numerator, _denominator, _previousNum, _previousDenom);
  }

  /**
   * @dev Hook that checks trusted organization's data. Reverts if the requirements are not met.
   *
   * Requirements:
   * - The weight must be larger than 0.
   * - The consensus address, governor address, and bridge voter address are different.
   */
  function _sanityCheckTrustedOrganizationData(TrustedOrganization memory _v) private pure {
    if (_v.weight == 0) revert ErrInvalidVoteWeight(msg.sig);

    address[] memory _addresses = new address[](3);
    _addresses[0] = _v.consensusAddr;
    _addresses[1] = _v.governor;
    _addresses[2] = _v.bridgeVoter;

    if (AddressArrayUtils.hasDuplicate(_addresses)) revert ErrDuplicated(msg.sig);
  }
}<|MERGE_RESOLUTION|>--- conflicted
+++ resolved
@@ -69,12 +69,10 @@
   /**
    * @inheritdoc IQuorum
    */
-  function setThreshold(uint256 _numerator, uint256 _denominator)
-    external
-    override
-    onlyAdmin
-    returns (uint256, uint256)
-  {
+  function setThreshold(
+    uint256 _numerator,
+    uint256 _denominator
+  ) external override onlyAdmin returns (uint256, uint256) {
     return _setThreshold(_numerator, _denominator);
   }
 
@@ -105,10 +103,7 @@
    */
   function removeTrustedOrganizations(address[] calldata _list) external override onlyAdmin {
     if (_list.length == 0) revert ErrEmptyArray();
-<<<<<<< HEAD
-
-=======
->>>>>>> f9cc62d3
+
     for (uint _i = 0; _i < _list.length; ) {
       _removeTrustedOrganization(_list[_i]);
 
@@ -425,11 +420,10 @@
    * Emits the `ThresholdUpdated` event.
    *
    */
-  function _setThreshold(uint256 _numerator, uint256 _denominator)
-    internal
-    virtual
-    returns (uint256 _previousNum, uint256 _previousDenom)
-  {
+  function _setThreshold(
+    uint256 _numerator,
+    uint256 _denominator
+  ) internal virtual returns (uint256 _previousNum, uint256 _previousDenom) {
     if (_numerator > _denominator) revert ErrInvalidThreshold(msg.sig);
 
     _previousNum = _num;

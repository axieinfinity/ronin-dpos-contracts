// SPDX-License-Identifier: MIT

pragma solidity ^0.8.9;

import "@openzeppelin/contracts/proxy/utils/Initializable.sol";
import "../libraries/AddressArrayUtils.sol";
import "../interfaces/IRoninTrustedOrganization.sol";
import "../interfaces/IProfile.sol";
import "../extensions/collections/HasProxyAdmin.sol";
import "../extensions/collections/HasContracts.sol";
import "../udvts/Types.sol";

contract RoninTrustedOrganization is IRoninTrustedOrganization, HasProxyAdmin, HasContracts, Initializable {
  uint256 internal _num;
  uint256 internal _denom;
  uint256 internal _totalWeight;
  uint256 internal _nonce;

  /// @dev Mapping from consensus address => weight
  mapping(TConsensus => uint256) internal _consensusWeight;
  /// @dev Mapping from governor address => weight
  mapping(address => uint256) internal _governorWeight;
  /// @dev Mapping from bridge voter address => weight
  mapping(address => uint256) internal __deprecatedBridgeVoterWeight;

  /// @dev Mapping from consensus address => added block
  mapping(TConsensus => uint256) internal _addedBlock;

  /// @dev Consensus array
  TConsensus[] internal _consensusList;
  /// @dev Governors array
  address[] internal _governorList;
  /// @dev Bridge voters array
  address[] internal __deprecatedBridgeVoterList;

  /**
   * @dev Initializes the contract storage.
   */
  function initialize(TrustedOrganization[] calldata trustedOrgs, uint256 num, uint256 denom) external initializer {
    if (trustedOrgs.length > 0) {
      _addTrustedOrganizations(trustedOrgs);
    }
    _setThreshold(num, denom);
  }

  function initializeV2(address profileContract) external reinitializer(2) {
    _setContract(ContractType.PROFILE, profileContract);
    for (uint i; i < __deprecatedBridgeVoterList.length; ++i) {
      delete __deprecatedBridgeVoterWeight[__deprecatedBridgeVoterList[i]];
    }
    delete __deprecatedBridgeVoterList;
  }

  /**
   * @inheritdoc IQuorum
   */
  function getThreshold() external view virtual returns (uint256 num_, uint256 denom_) {
    return (_num, _denom);
  }

  /**
   * @inheritdoc IQuorum
   */
  function checkThreshold(uint256 _voteWeight) external view virtual returns (bool) {
    return _voteWeight * _denom >= _num * _totalWeight;
  }

  /**
   * @inheritdoc IQuorum
   */
  function minimumVoteWeight() external view virtual returns (uint256) {
    return (_num * _totalWeight + _denom - 1) / _denom;
  }

  /**
   * @inheritdoc IQuorum
   */
  function setThreshold(
    uint256 _numerator,
    uint256 _denominator
  ) external override onlyAdmin returns (uint256, uint256) {
    return _setThreshold(_numerator, _denominator);
  }

  /**
   * @inheritdoc IRoninTrustedOrganization
   */
  function addTrustedOrganizations(TrustedOrganization[] calldata _list) external override onlyAdmin {
    _addTrustedOrganizations(_list);
  }

  /**
   * @inheritdoc IRoninTrustedOrganization
   */
  function updateTrustedOrganizations(TrustedOrganization[] calldata _list) external override onlyAdmin {
    if (_list.length == 0) revert ErrEmptyArray();
    for (uint256 _i; _i < _list.length; ) {
      _updateTrustedOrganization(_list[_i]);

      unchecked {
        ++_i;
      }
    }
    emit TrustedOrganizationsUpdated(_list);
  }

  /**
   * @inheritdoc IRoninTrustedOrganization
   */
  function removeTrustedOrganizations(TConsensus[] calldata list) external override onlyAdmin {
    if (list.length == 0) revert ErrEmptyArray();

    for (uint _i = 0; _i < list.length; ) {
      _removeTrustedOrganization(list[_i]);

      unchecked {
        ++_i;
      }
    }
    emit TrustedOrganizationsRemoved(list);
  }

  /**
   * @inheritdoc IRoninTrustedOrganization
   */
  function totalWeight() external view virtual returns (uint256) {
    return _totalWeight;
  }

  /**
   * @inheritdoc IRoninTrustedOrganization
   */
  function getConsensusWeight(TConsensus consensusAddr) external view returns (uint256) {
    return _getConsensusWeightByConsensus(consensusAddr);
  }

  /**
   * @inheritdoc IRoninTrustedOrganization
   */
  function getConsensusWeightById(address cid) external view returns (uint256) {
    return _getConsensusWeightByConsensus(__cid2css(cid));
  }

  function _getConsensusWeightByConsensus(TConsensus consensusAddr) internal view returns (uint256) {
    return _consensusWeight[consensusAddr];
  }

  /**
   * @inheritdoc IRoninTrustedOrganization
   */
  function getGovernorWeight(address _governor) external view returns (uint256) {
    return _governorWeight[_governor];
  }

  /**
   * @inheritdoc IRoninTrustedOrganization
   */
  function getConsensusWeights(TConsensus[] calldata list) external view returns (uint256[] memory) {
    return _getManyConsensusWeightsByConsensus(list);
  }

  /**
   * @inheritdoc IRoninTrustedOrganization
   */
  function getConsensusWeightsById(address[] calldata cids) external view returns (uint256[] memory) {
    TConsensus[] memory consensusList = __cid2cssBatch(cids);
    return _getManyConsensusWeightsByConsensus(consensusList);
  }

  function _getManyConsensusWeightsByConsensus(TConsensus[] memory list) internal view returns (uint256[] memory res) {
    res = new uint256[](list.length);
    for (uint i = 0; i < res.length; ++i) {
      res[i] = _getConsensusWeightByConsensus(list[i]);
    }
  }

  /**
   * @inheritdoc IRoninTrustedOrganization
   */
  function getGovernorWeights(address[] calldata _list) external view returns (uint256[] memory _res) {
    _res = new uint256[](_list.length);
    for (uint _i = 0; _i < _res.length; ) {
      _res[_i] = _governorWeight[_list[_i]];

      unchecked {
        ++_i;
      }
    }
  }

  /**
   * @inheritdoc IRoninTrustedOrganization
   */
  function sumConsensusWeight(TConsensus[] calldata _list) external view returns (uint256 _res) {
    for (uint _i = 0; _i < _list.length; ) {
      _res += _consensusWeight[_list[_i]];

      unchecked {
        ++_i;
      }
    }
  }

  /**
   * @inheritdoc IRoninTrustedOrganization
   */
  function sumGovernorWeight(address[] calldata _list) external view returns (uint256 _res) {
    for (uint _i = 0; _i < _list.length; ) {
      _res += _governorWeight[_list[_i]];

      unchecked {
        ++_i;
      }
    }
  }

  /**
   * @inheritdoc IRoninTrustedOrganization
   */
  function countTrustedOrganization() external view override returns (uint256) {
    return _consensusList.length;
  }

  /**
   * @inheritdoc IRoninTrustedOrganization
   */
  function getAllTrustedOrganizations() external view override returns (TrustedOrganization[] memory list) {
    list = new TrustedOrganization[](_consensusList.length);
    TConsensus consensus;
    for (uint256 _i; _i < list.length; ) {
      consensus = _consensusList[_i];
      list[_i].consensusAddr = consensus;
      list[_i].governor = _governorList[_i];
      list[_i].__deprecatedBridgeVoter = address(0);
      list[_i].weight = _consensusWeight[consensus];

      unchecked {
        ++_i;
      }
    }
  }

  /**
   * @inheritdoc IRoninTrustedOrganization
   */
<<<<<<< HEAD
  function getTrustedOrganization(TConsensus _consensusAddr) external view returns (TrustedOrganization memory trustedOrg) {
=======
  function getTrustedOrganization(TConsensus _consensusAddr) external view returns (TrustedOrganization memory) {
>>>>>>> 1cafa6a2
    for (uint i = 0; i < _consensusList.length; ++i) {
      if (_consensusList[i] == _consensusAddr) {
        return getTrustedOrganizationAt(i);
      }
    }
  }

  /**
   * @inheritdoc IRoninTrustedOrganization
   */
  function getTrustedOrganizationAt(uint256 _idx) public view override returns (TrustedOrganization memory) {
    TConsensus consensus = _consensusList[_idx];
    return
      TrustedOrganization(
        consensus,
        _governorList[_idx],
        address(0),
        _consensusWeight[consensus],
        _addedBlock[consensus]
      );
  }

  /**
   * @inheritdoc IRoninTrustedOrganization
   */
  function execChangeConsensusAddressForTrustedOrg(
    TConsensus oldAddr,
    TConsensus newAddr
  ) external override onlyContract(ContractType.PROFILE) {
    uint256 index = _findTrustedOrgIndexByConsensus(oldAddr);
    _consensusList[index] = newAddr;
    _consensusWeight[newAddr] = _consensusWeight[oldAddr];
    _addedBlock[newAddr] = block.number;

    _deleteConsensusInMappings(oldAddr);

    emit ConsensusAddressOfTrustedOrgChanged(getTrustedOrganizationAt(index), oldAddr);
  }

  /**
   * @dev Adds a list of trusted organizations.
   */
  function _addTrustedOrganizations(TrustedOrganization[] calldata _list) internal virtual {
    for (uint256 _i; _i < _list.length; ) {
      _addTrustedOrganization(_list[_i]);

      unchecked {
        ++_i;
      }
    }
    emit TrustedOrganizationsAdded(_list);
  }

  /**
   * @dev Adds a trusted organization.
   *
   * Requirements:
   * - The weight is larger than 0.
   * - The consensus address is not added.
   * - The governor address is not added.
   * - The bridge voter address is not added.
   *
   */
  function _addTrustedOrganization(TrustedOrganization memory _v) internal virtual {
    if (_v.addedBlock != 0) revert ErrInvalidRequest();
    _sanityCheckTrustedOrganizationData(_v);

    if (_consensusWeight[_v.consensusAddr] > 0) revert ErrConsensusAddressIsAlreadyAdded(_v.consensusAddr);

    if (_governorWeight[_v.governor] > 0) revert ErrGovernorAddressIsAlreadyAdded(_v.governor);

    _consensusList.push(_v.consensusAddr);
    _consensusWeight[_v.consensusAddr] = _v.weight;

    _governorList.push(_v.governor);
    _governorWeight[_v.governor] = _v.weight;

    _addedBlock[_v.consensusAddr] = block.number;

    _totalWeight += _v.weight;
  }

  /**
   * @dev Updates info of an existing trusted org.
   * Replace the governor address if they are different, set all weights to the new weight.
   *
   * Requirements:
   * - The weight is larger than 0.
   * - The consensus address is already added.
   *
   */
  function _updateTrustedOrganization(TrustedOrganization memory _v) internal virtual {
    _sanityCheckTrustedOrganizationData(_v);

    uint256 _weight = _consensusWeight[_v.consensusAddr];
    if (_weight == 0) revert ErrConsensusAddressIsNotAdded(_v.consensusAddr);

    uint256 _count = _consensusList.length;
    for (uint256 _i = 0; _i < _count; ) {
      if (_consensusList[_i] == _v.consensusAddr) {
        _totalWeight -= _weight;
        _totalWeight += _v.weight;

        // Replace governor address
        if (_governorList[_i] != _v.governor) {
          if (_governorWeight[_v.governor] != 0) revert ErrQueryForDupplicated();

          delete _governorWeight[_governorList[_i]];
          _governorList[_i] = _v.governor;
        }

        // Add new weight for both consensus and governor address
        _consensusWeight[_v.consensusAddr] = _v.weight;
        _governorWeight[_v.governor] = _v.weight;
        return;
      }

      unchecked {
        ++_i;
      }
    }
  }

  /**
   * @dev Removes a trusted organization by consensus address.
   *
   * Requirements:
   * - The consensus address is added.
   *
   */
  function _removeTrustedOrganization(TConsensus addr) internal virtual {
    uint256 weight = _consensusWeight[addr];
    if (weight == 0) revert ErrConsensusAddressIsNotAdded(addr);

    uint256 index = _findTrustedOrgIndexByConsensus(addr);

    _totalWeight -= weight;
    _deleteConsensusInMappings(addr);

    uint256 count = _consensusList.length;
    _consensusList[index] = _consensusList[count - 1];
    _consensusList.pop();

    delete _governorWeight[_governorList[index]];
    _governorList[index] = _governorList[count - 1];
    _governorList.pop();
  }

  function _findTrustedOrgIndexByConsensus(TConsensus addr) private view returns (uint256 index) {
    uint256 count = _consensusList.length;
    for (uint256 i = 0; i < count; i++) {
      if (_consensusList[i] == addr) {
        return i;
      }
    }
  }

  function _deleteConsensusInMappings(TConsensus addr) private {
    delete _addedBlock[addr];
    delete _consensusWeight[addr];
  }

  /**
   * @dev Sets threshold and returns the old one.
   *
   * Emits the `ThresholdUpdated` event.
   *
   */
  function _setThreshold(
    uint256 _numerator,
    uint256 _denominator
  ) internal virtual returns (uint256 _previousNum, uint256 _previousDenom) {
    if (_numerator > _denominator) revert ErrInvalidThreshold(msg.sig);

    _previousNum = _num;
    _previousDenom = _denom;
    _num = _numerator;
    _denom = _denominator;
    unchecked {
      emit ThresholdUpdated(_nonce++, _numerator, _denominator, _previousNum, _previousDenom);
    }
  }

  /**
   * @dev Hook that checks trusted organization's data. Reverts if the requirements are not met.
   *
   * Requirements:
   * - The weight must be larger than 0.
   * - The consensus address, governor address, and bridge voter address are different.
   */
  function _sanityCheckTrustedOrganizationData(TrustedOrganization memory _v) private pure {
    if (_v.weight == 0) revert ErrInvalidVoteWeight(msg.sig);

    address[] memory _addresses = new address[](3);
    _addresses[0] = TConsensus.unwrap(_v.consensusAddr);
    _addresses[1] = _v.governor;
    _addresses[2] = _v.__deprecatedBridgeVoter;

    if (AddressArrayUtils.hasDuplicate(_addresses)) revert AddressArrayUtils.ErrDuplicated(msg.sig);
  }

  function __cid2css(address cid) internal view returns (TConsensus) {
    return (IProfile(getContract(ContractType.PROFILE)).getId2Profile(cid)).consensus;
  }

  function __cid2cssBatch(address[] memory cids) internal view returns (TConsensus[] memory) {
    return IProfile(getContract(ContractType.PROFILE)).getManyId2Consensus(cids);
  }
}<|MERGE_RESOLUTION|>--- conflicted
+++ resolved
@@ -243,11 +243,7 @@
   /**
    * @inheritdoc IRoninTrustedOrganization
    */
-<<<<<<< HEAD
-  function getTrustedOrganization(TConsensus _consensusAddr) external view returns (TrustedOrganization memory trustedOrg) {
-=======
   function getTrustedOrganization(TConsensus _consensusAddr) external view returns (TrustedOrganization memory) {
->>>>>>> 1cafa6a2
     for (uint i = 0; i < _consensusList.length; ++i) {
       if (_consensusList[i] == _consensusAddr) {
         return getTrustedOrganizationAt(i);

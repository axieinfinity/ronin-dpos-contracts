// SPDX-License-Identifier: MIT

pragma solidity ^0.8.9;

import "./IRewardPool.sol";

interface ICandidateStaking is IRewardPool {
  /// @dev Emitted when the minimum staking amount for being a validator is updated.
  event MinValidatorStakingAmountUpdated(uint256 threshold);
  /// @dev Emitted when the commission rate range is updated.
  event CommissionRateRangeUpdated(uint256 minRate, uint256 maxRate);

  /// @dev Emitted when the pool admin staked for themself.
  event Staked(address indexed poolId, uint256 amount);
  /// @dev Emitted when the pool admin unstaked the amount of RON from themself.
  event Unstaked(address indexed poolId, uint256 amount);

  /// @dev Emitted when the validator pool is approved.
  event PoolApproved(address indexed validator, address indexed admin);
  /// @dev Emitted when the validator pool is deprecated.
  event PoolsDeprecated(address[] validator);
  /// @dev Emitted when the staking amount transfer failed.
  event StakingAmountTransferFailed(
    address indexed poolId,
    address indexed admin,
    uint256 amount,
    uint256 contractBalance
  );
  /// @dev Emitted when the staking amount deducted failed, e.g. when the validator gets slashed.
  event StakingAmountDeductFailed(
    address indexed poolId,
    address indexed recipient,
    uint256 amount,
    uint256 contractBalance
  );

  /// @dev Error of cannot transfer RON to specified target.
  error ErrCannotInitTransferRON(address addr, string extraInfo);
  /// @dev Error of three interaction addresses must be of the same in applying for validator candidate.
  error ErrThreeInteractionAddrsNotEqual();
  /// @dev Error of unstaking zero amount.
  error ErrUnstakeZeroAmount();
  /// @dev Error of invalid staking amount left after deducted.
  error ErrStakingAmountLeft();
  /// @dev Error of insufficient staking amount for unstaking.
  error ErrInsufficientStakingAmount();
  /// @dev Error of unstaking too early.
  error ErrUnstakeTooEarly();
  /// @dev Error of setting commission rate exceeds max allowed.
  error ErrInvalidCommissionRate();

  /**
   * @dev Returns the minimum threshold for being a validator candidate.
   */
  function minValidatorStakingAmount() external view returns (uint256);

  /**
   * @dev Returns the commission rate range that the candidate can set.
   */
  function getCommissionRateRange() external view returns (uint256 minRange, uint256 maxRange);

  /**
   * @dev Sets the minimum threshold for being a validator candidate.
   *
   * Requirements:
   * - The method caller is admin.
   *
   * Emits the `MinValidatorStakingAmountUpdated` event.
   *
   */
  function setMinValidatorStakingAmount(uint256) external;

  /**
   * @dev Sets the commission rate range that a candidate can set.
   *
   * Requirements:
   * - The method caller is admin.
   *
   * Emits the `CommissionRateRangeUpdated` event.
   *
   */
  function setCommissionRateRange(uint256 minRate, uint256 maxRate) external;

  /**
   * @dev Proposes a candidate to become a validator.
   *
   * Requirements:
   * - The method caller is able to receive RON.
   * - The treasury is able to receive RON.
   * - The amount is larger than or equal to the minimum validator staking amount `minValidatorStakingAmount()`.
   *
   * Emits the event `PoolApproved`.
   *
   * @param candidateAdmin the candidate admin will be stored in the validator contract, used for calling function that affects
   * to its candidate, e.g. scheduling maintenance.
   *
   */
  function applyValidatorCandidate(
<<<<<<< HEAD
    address candidateAdmin,
    TConsensus consensusAddr,
    address payable treasuryAddr,
    address bridgeOperatorAddr,
    uint256 commissionRate
=======
    address _candidateAdmin,
    address _consensusAddr,
    address payable _treasuryAddr,
    uint256 _commissionRate
>>>>>>> 3beb6462
  ) external payable;

  /**
   * @dev Deprecates the pool.
   * - Deduct self-staking amount of the pool admin to zero.
   * - Transfer the deducted amount to the pool admin.
   * - Deactivate the pool admin address in the mapping of active pool admins
   *
   * Requirements:
   * - The method caller is validator contract.
   *
   * Emits the event `PoolsDeprecated` and `Unstaked` events.
   * Emits the event `StakingAmountTransferFailed` if the contract cannot transfer RON back to the pool admin.
   *
   */
  function execDeprecatePools(address[] calldata pools, uint256 period) external;

  /**
   * @dev Self-delegates to the validator candidate `consensusAddr`.
   *
   * Requirements:
   * - The consensus address is a validator candidate.
   * - The method caller is the pool admin.
   * - The `msg.value` is larger than 0.
   *
   * Emits the event `Staked`.
   *
   */
  function stake(TConsensus consensusAddr) external payable;

  /**
   * @dev Unstakes from the validator candidate `consensusAddr` for `amount`.
   *
   * Requirements:
   * - The consensus address is a validator candidate.
   * - The method caller is the pool admin.
   *
   * Emits the event `Unstaked`.
   *
   */
  function unstake(TConsensus consensusAddr, uint256 amount) external;

  /**
   * @dev Pool admin requests update validator commission rate. The request will be forwarded to the candidate manager
   * contract, and the value is getting updated in {ICandidateManager-execRequestUpdateCommissionRate}.
   *
   * Requirements:
   * - The consensus address is a validator candidate.
   * - The method caller is the pool admin.
   * - The `_effectiveDaysOnwards` must be equal to or larger than the {CandidateManager-_minEffectiveDaysOnwards}.
   * - The `_rate` must be in range of [0_00; 100_00].
   *
   * Emits the event `CommissionRateUpdated`.
   *
   */
  function requestUpdateCommissionRate(
    TConsensus consensusAddr,
    uint256 effectiveDaysOnwards,
    uint256 commissionRate
  ) external;

  /**
   * @dev Renounces being a validator candidate and takes back the delegating/staking amount.
   *
   * Requirements:
   * - The consensus address is a validator candidate.
   * - The method caller is the pool admin.
   *
   */
  function requestRenounce(TConsensus consensusAddr) external;

  /**
   * @dev Renounces being a validator candidate and takes back the delegating/staking amount.
   *
   * Requirements:
   * - The consensus address is a validator candidate.
   * - The method caller is the pool admin.
   *
   */
  function requestEmergencyExit(TConsensus consensusAddr) external;
}<|MERGE_RESOLUTION|>--- conflicted
+++ resolved
@@ -96,18 +96,10 @@
    *
    */
   function applyValidatorCandidate(
-<<<<<<< HEAD
     address candidateAdmin,
     TConsensus consensusAddr,
     address payable treasuryAddr,
-    address bridgeOperatorAddr,
     uint256 commissionRate
-=======
-    address _candidateAdmin,
-    address _consensusAddr,
-    address payable _treasuryAddr,
-    uint256 _commissionRate
->>>>>>> 3beb6462
   ) external payable;
 
   /**

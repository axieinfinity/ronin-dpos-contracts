// SPDX-License-Identifier: MIT

pragma solidity ^0.8.9;

interface IStakingVesting {
  /**
   * @dev Error thrown when attempting to send a bonus that has already been sent.
   */
  error ErrBonusAlreadySent();

  /// @dev Emitted when the block bonus for block producer is transferred.
  event BonusTransferred(
    uint256 indexed blockNumber,
    address indexed recipient,
    uint256 blockProducerAmount,
    uint256 bridgeOperatorAmount
  );
  /// @dev Emitted when the transfer of block bonus for block producer is failed.
  event BonusTransferFailed(
    uint256 indexed blockNumber,
    address indexed recipient,
    uint256 blockProducerAmount,
    uint256 bridgeOperatorAmount,
    uint256 contractBalance
  );
  /// @dev Emitted when the block bonus for block producer is updated
  event BlockProducerBonusPerBlockUpdated(uint256);
  /// @dev Emitted when the block bonus for bridge operator is updated
  event BridgeOperatorBonusPerBlockUpdated(uint256);
  /// @dev Emitted when the percent of fast finality reward is updated
  event FastFinalityRewardPercentageUpdated(uint256);

  /**
   * @dev Returns the bonus amount for the block producer at `blockNum`.
   */
  function blockProducerBlockBonus(uint256 blockNum) external view returns (uint256);

  /**
   * @dev Returns the bonus amount for the bridge validator at `blockNum`.
   */
  function bridgeOperatorBlockBonus(uint256 blockNum) external view returns (uint256);

  /**
   * @dev Returns the percentage of fast finality reward.
   */
  function fastFinalityRewardPercentage() external view returns (uint256);

  /**
   * @dev Receives RON from any address.
   */
  function receiveRON() external payable;

  /**
   * @dev Returns the last block number that the staking vesting is sent.
   */
  function lastBlockSendingBonus() external view returns (uint256);

  /**
   * @dev Transfers the staking vesting for the block producer and the bridge operator whenever a new block is mined.
   *
   * Requirements:
   * - The method caller must be validator contract.
   * - The method must be called only once per block.
   *
   * Emits the event `BonusTransferred` or `BonusTransferFailed`.
   *
   * Notes:
   * - The method does not revert when the contract balance is insufficient to send bonus. This assure the submit reward method
   * will not be reverted, and the underlying nodes does not hang.
   *
   * @param forBlockProducer Indicates whether requesting the bonus for the block procucer, in case of being in jail or relevance.
   * @param forBridgeOperator Indicates whether requesting the bonus for the bridge operator.
   *
   * @return success Whether the transfer is successfully. This returns false mostly because this contract is out of balance.
   * @return blockProducerBonus The amount of bonus actually sent for the block producer, returns 0 when the transfer is failed.
   * @return bridgeOperatorBonus The amount of bonus actually sent for the bridge operator, returns 0 when the transfer is failed.
<<<<<<< HEAD
=======
   * @return fastFinalityRewardPercentage The percent of fast finality reward, returns 0 when the transfer is failed.
>>>>>>> 89b56d78
   *
   */
  function requestBonus(
    bool forBlockProducer,
    bool forBridgeOperator
<<<<<<< HEAD
  ) external returns (bool success, uint256 blockProducerBonus, uint256 bridgeOperatorBonus);
=======
  )
    external
    returns (
      bool success,
      uint256 blockProducerBonus,
      uint256 bridgeOperatorBonus,
      uint256 fastFinalityRewardPercentage
    );
>>>>>>> 89b56d78

  /**
   * @dev Sets the bonus amount per block for block producer.
   *
   * Emits the event `BlockProducerBonusPerBlockUpdated`.
   *
   * Requirements:
   * - The method caller is admin.
   *
   */
  function setBlockProducerBonusPerBlock(uint256 amount) external;

  /**
   * @dev Sets the bonus amount per block for bridge operator.
   *
   * Emits the event `BridgeOperatorBonusPerBlockUpdated`.
   *
   * Requirements:
   * - The method caller is admin.
   *
   */
<<<<<<< HEAD
  function setBridgeOperatorBonusPerBlock(uint256 amount) external;
=======
  function setBridgeOperatorBonusPerBlock(uint256 _amount) external;

  /**
   * @dev Sets the percent of fast finality reward.
   *
   * Emits the event `FastFinalityRewardPercentageUpdated`.
   *
   * Requirements:
   * - The method caller is admin.
   *
   */
  function setFastFinalityRewardPercentage(uint256 _percent) external;
>>>>>>> 89b56d78
}<|MERGE_RESOLUTION|>--- conflicted
+++ resolved
@@ -74,18 +74,12 @@
    * @return success Whether the transfer is successfully. This returns false mostly because this contract is out of balance.
    * @return blockProducerBonus The amount of bonus actually sent for the block producer, returns 0 when the transfer is failed.
    * @return bridgeOperatorBonus The amount of bonus actually sent for the bridge operator, returns 0 when the transfer is failed.
-<<<<<<< HEAD
-=======
    * @return fastFinalityRewardPercentage The percent of fast finality reward, returns 0 when the transfer is failed.
->>>>>>> 89b56d78
    *
    */
   function requestBonus(
     bool forBlockProducer,
     bool forBridgeOperator
-<<<<<<< HEAD
-  ) external returns (bool success, uint256 blockProducerBonus, uint256 bridgeOperatorBonus);
-=======
   )
     external
     returns (
@@ -94,7 +88,6 @@
       uint256 bridgeOperatorBonus,
       uint256 fastFinalityRewardPercentage
     );
->>>>>>> 89b56d78
 
   /**
    * @dev Sets the bonus amount per block for block producer.
@@ -116,9 +109,6 @@
    * - The method caller is admin.
    *
    */
-<<<<<<< HEAD
-  function setBridgeOperatorBonusPerBlock(uint256 amount) external;
-=======
   function setBridgeOperatorBonusPerBlock(uint256 _amount) external;
 
   /**
@@ -131,5 +121,4 @@
    *
    */
   function setFastFinalityRewardPercentage(uint256 _percent) external;
->>>>>>> 89b56d78
 }
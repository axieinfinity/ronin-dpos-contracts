// SPDX-License-Identifier: MIT

pragma solidity ^0.8.9;

import "../../../udvts/Types.sol";

interface IJailingInfo {
  /**
   * @dev Returns whether the validator are put in jail (cannot join the set of validators) during the current period.
   */
  function checkJailed(TConsensus) external view returns (bool);

  /**
   * @dev Returns whether the validator are put in jail and the number of block and epoch that he still is in the jail.
   */
  function getJailedTimeLeft(
    TConsensus addr
  ) external view returns (bool isJailed_, uint256 blockLeft_, uint256 epochLeft_);

  /**
   * @dev Returns whether the validator are put in jail (cannot join the set of validators) at a specific block.
   */
  function checkJailedAtBlock(TConsensus addr, uint256 blockNum) external view returns (bool);

  /**
   * @dev Returns whether the validator are put in jail at a specific block and the number of block and epoch that he still is in the jail.
   */
  function getJailedTimeLeftAtBlock(
    TConsensus addr,
    uint256 blockNum
  ) external view returns (bool isJailed_, uint256 blockLeft_, uint256 epochLeft_);

  /**
   * @dev Returns whether the validators are put in jail (cannot join the set of validators) during the current period.
   */
  function checkManyJailed(TConsensus[] calldata) external view returns (bool[] memory);

  function checkManyJailedById(address[] calldata candidateIds) external view returns (bool[] memory);

  /**
   * @dev Returns whether the incoming reward of the block producer is deprecated during the current period.
   */
  function checkMiningRewardDeprecated(TConsensus addr) external view returns (bool);

  /**
   * @dev Returns whether the incoming reward of the block producer is deprecated during a specific period.
   */
<<<<<<< HEAD
  function checkMiningRewardDeprecatedAtPeriod(TConsensus addr, uint256 period) external view returns (bool);

  /**
   * @dev Returns whether the incoming reward of the validator with `_consensusAddr` is deprecated in the latest wrapped up period.
   */
  function checkBridgeRewardDeprecatedAtLatestPeriod(TConsensus addr) external view returns (bool result);

  /**
   * @dev Returns whether the incoming reward of the validator with `_consensusAddr` is deprecated in the  `_period`.
   */
  function checkBridgeRewardDeprecatedAtPeriod(TConsensus addr, uint256 period) external view returns (bool _result);
=======
  function checkMiningRewardDeprecatedAtPeriod(address _blockProducer, uint256 _period) external view returns (bool);
>>>>>>> 3beb6462
}<|MERGE_RESOLUTION|>--- conflicted
+++ resolved
@@ -45,19 +45,5 @@
   /**
    * @dev Returns whether the incoming reward of the block producer is deprecated during a specific period.
    */
-<<<<<<< HEAD
   function checkMiningRewardDeprecatedAtPeriod(TConsensus addr, uint256 period) external view returns (bool);
-
-  /**
-   * @dev Returns whether the incoming reward of the validator with `_consensusAddr` is deprecated in the latest wrapped up period.
-   */
-  function checkBridgeRewardDeprecatedAtLatestPeriod(TConsensus addr) external view returns (bool result);
-
-  /**
-   * @dev Returns whether the incoming reward of the validator with `_consensusAddr` is deprecated in the  `_period`.
-   */
-  function checkBridgeRewardDeprecatedAtPeriod(TConsensus addr, uint256 period) external view returns (bool _result);
-=======
-  function checkMiningRewardDeprecatedAtPeriod(address _blockProducer, uint256 _period) external view returns (bool);
->>>>>>> 3beb6462
 }
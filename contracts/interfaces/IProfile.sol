// SPDX-License-Identifier: MIT

pragma solidity ^0.8.9;

import { TPoolId, TConsensus } from "../udvts/Types.sol";
import "../utils/RoleAccess.sol";

interface IProfile {
  struct CandidateProfile {
    /**
     * @dev Primary key of the profile, use for backward querying.
     *
     * {Staking} Contract: index of pool
     * {RoninValidatorSet} Contract: index of almost all data related to a validator
     *
     */
    address id;
    /// @dev Consensus address.
    TConsensus consensus;
    /// @dev Pool admin address.
    address admin;
    /// @dev Treasury address.
    address payable treasury;
    /// @dev Address to voting proposal.
    address governor;
    /// @dev Public key for fast finality.
    bytes pubkey;
  }

  /// @dev Event emitted when a profile with `id` is added.
  event ProfileAdded(address indexed id);
  /// @dev Event emitted when a address in a profile is changed.
  event ProfileAddressChanged(address indexed id, RoleAccess indexed addressType);

  /// @dev Error of already existed profile.
  error ErrExistentProfile();
  /// @dev Error of non existed profile.
  error ErrNonExistentProfile();

  /// @dev Getter to query full `profile` from `id` address.
  function getId2Profile(address id) external view returns (CandidateProfile memory profile);

  /// @dev Getter to backward query from `consensus` address to `id` address.
  function getConsensus2Id(TConsensus consensus) external view returns (address id);

  /// @dev Getter to backward batch query from `consensus` address to `id` address.
  function getManyConsensus2Id(TConsensus[] memory consensus) external view returns (address[] memory);

  /**
   * @notice Add a new profile.
   *
   * @dev Requirements:
   * - The profile must not be existent before.
   * - Only contract admin can call this method.
   */
  function addNewProfile(CandidateProfile memory profile) external;

  /**
<<<<<<< HEAD
   * @dev Cross-contract function to add/update new profile of a validator candidate when they
   * applying for candidate role.
   *
   * Requirements:
   * - Only `stakingContract` can call this method.
   */
  function execApplyValidatorCandidate(address admin, address id, address treasury) external;

  /**
   * @dev Updated immediately without waiting time.
   *
   * Emit an {ProfileAddressChanged}.
   */
  function requestChangeAdminAddress(address id, address newAdminAddr) external;

  /**
   * @dev Updated immediately without waiting time. (???)
   *
   * Emit an {ProfileAddressChanged}.
   */
  function requestChangeConsensusAddr(address id, TConsensus newConsensusAddr) external;
=======
   * @notice The candidate admin registers a new profile.
   *
   * @dev Requirements:
   * - The profile must not be existent before.
   * - Only user with candidate admin role can call this method.
   */

  function registerProfile(CandidateProfile memory profile) external;
>>>>>>> e414ad37
}<|MERGE_RESOLUTION|>--- conflicted
+++ resolved
@@ -56,7 +56,6 @@
   function addNewProfile(CandidateProfile memory profile) external;
 
   /**
-<<<<<<< HEAD
    * @dev Cross-contract function to add/update new profile of a validator candidate when they
    * applying for candidate role.
    *
@@ -78,14 +77,13 @@
    * Emit an {ProfileAddressChanged}.
    */
   function requestChangeConsensusAddr(address id, TConsensus newConsensusAddr) external;
-=======
+
+  /**
    * @notice The candidate admin registers a new profile.
    *
    * @dev Requirements:
    * - The profile must not be existent before.
    * - Only user with candidate admin role can call this method.
    */
-
   function registerProfile(CandidateProfile memory profile) external;
->>>>>>> e414ad37
 }
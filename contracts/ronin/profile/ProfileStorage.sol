// SPDX-License-Identifier: MIT

pragma solidity ^0.8.9;

import "../../udvts/Types.sol";
import "../../extensions/collections/HasContracts.sol";
import { IProfile } from "../../interfaces/IProfile.sol";

abstract contract ProfileStorage is IProfile, HasContracts {
  /// @dev Mapping from id address => candidate profile.
  mapping(address => CandidateProfile) internal _id2Profile;
<<<<<<< HEAD
  /// @dev Mapping from consensus address => id address.
  mapping(TConsensus => address) internal _consensus2Id;
=======
  /**
   * @dev Mapping from any address or keccak256(pubkey) => whether it is already registered.
   * This registry can only be toggled to `true` and NOT vice versa. All registered values
   * cannot be reused.
   */
  mapping(uint256 => bool) internal _registry;
>>>>>>> eb386952
  /// @dev Upgradeable gap.
  bytes32[49] __gap;

  /**
   * @dev Add a profile from memory to storage.
   */
  function _addNewProfile(CandidateProfile storage _profile, CandidateProfile memory newProfile) internal {
    _consensus2Id[newProfile.consensus] = newProfile.id;

    _profile.id = newProfile.id;

    _setConsensus(_profile, newProfile.consensus);
    _setAdmin(_profile, newProfile.admin);
    _setTreasury(_profile, newProfile.treasury);
    _setGovernor(_profile, newProfile.governor);
    _setPubkey(_profile, newProfile.pubkey);

    emit ProfileAdded(newProfile.id);
  }

  function _setConsensus(CandidateProfile storage _profile, address consensus) internal {
    _profile.consensus = consensus;
    _registry[uint256(uint160(consensus))] = true;
  }

  function _setAdmin(CandidateProfile storage _profile, address admin) internal {
    _profile.admin = admin;
    _registry[uint256(uint160(admin))] = true;
  }

  function _setTreasury(CandidateProfile storage _profile, address payable treasury) internal {
    _profile.treasury = treasury;
    _registry[uint256(uint160(address(treasury)))] = true;
  }

  /**
   * @dev Allow to registry a profile without governor address since not all validators are governing validators.
   */
  function _setGovernor(CandidateProfile storage _profile, address governor) internal {
    _profile.governor = governor;
    if (governor != address(0)) {
      _registry[uint256(uint160(governor))] = true;
    }
  }

  function _setPubkey(CandidateProfile storage _profile, bytes memory pubkey) internal {
    _profile.pubkey = pubkey;
    _registry[_hashPubkey(pubkey)] = true;
  }

  /**
   * @dev Get an existed profile struct from `id`. Revert if the profile does not exists.
   */
  function _getId2ProfileHelper(address id) internal view returns (CandidateProfile storage _profile) {
    _profile = _id2Profile[id];
    if (_profile.id == address(0)) revert ErrNonExistentProfile();
  }

  /**
   * @dev Returns hash of a public key.
   */
  function _hashPubkey(bytes memory pubkey) internal pure returns (uint256) {
    return uint256(keccak256(pubkey));
  }
}<|MERGE_RESOLUTION|>--- conflicted
+++ resolved
@@ -9,17 +9,12 @@
 abstract contract ProfileStorage is IProfile, HasContracts {
   /// @dev Mapping from id address => candidate profile.
   mapping(address => CandidateProfile) internal _id2Profile;
-<<<<<<< HEAD
-  /// @dev Mapping from consensus address => id address.
-  mapping(TConsensus => address) internal _consensus2Id;
-=======
   /**
    * @dev Mapping from any address or keccak256(pubkey) => whether it is already registered.
    * This registry can only be toggled to `true` and NOT vice versa. All registered values
    * cannot be reused.
    */
   mapping(uint256 => bool) internal _registry;
->>>>>>> eb386952
   /// @dev Upgradeable gap.
   bytes32[49] __gap;
 

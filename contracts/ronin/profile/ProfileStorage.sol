// SPDX-License-Identifier: MIT

pragma solidity ^0.8.9;

import "../../udvts/Types.sol";
import "../../extensions/collections/HasContracts.sol";
import { IProfile } from "../../interfaces/IProfile.sol";

abstract contract ProfileStorage is IProfile, HasContracts {
  /// @dev Mapping from id address => candidate profile.
  mapping(address => CandidateProfile) internal _id2Profile;

  /**
   * @dev Mapping from any address or keccak256(pubkey) => whether it is already registered.
   * This registry can only be toggled to `true` and NOT vice versa. All registered values
   * cannot be reused.
   */
  mapping(uint256 => bool) internal _registry;

  /// @dev Mapping from consensus address => id address.
  mapping(TConsensus => address) internal _consensus2Id;

  /// @dev Upgradeable gap.
  bytes32[48] __gap;

  /**
   * @dev Add a profile from memory to storage.
   */
  function _addNewProfile(CandidateProfile storage _profile, CandidateProfile memory newProfile) internal {
    _profile.id = newProfile.id;

    _setConsensus(_profile, newProfile.consensus);
    _setAdmin(_profile, newProfile.admin);
    _setTreasury(_profile, newProfile.treasury);
    _setGovernor(_profile, newProfile.governor);
    _setPubkey(_profile, newProfile.pubkey);

    emit ProfileAdded(newProfile.id);
  }

  function _setConsensus(CandidateProfile storage _profile, TConsensus consensus) internal {
    delete _consensus2Id[_profile.consensus];
<<<<<<< HEAD
    _consensus2Id[newProfile.consensus] = newProfile.id;
=======
    _consensus2Id[consensus] = _profile.id;
>>>>>>> 584236cd

    _profile.consensus = consensus;
    _registry[uint256(uint160(TConsensus.unwrap(consensus)))] = true;
  }

  function _setAdmin(CandidateProfile storage _profile, address admin) internal {
    _profile.admin = admin;
    _registry[uint256(uint160(admin))] = true;
  }

  function _setTreasury(CandidateProfile storage _profile, address payable treasury) internal {
    _profile.treasury = treasury;
    _registry[uint256(uint160(address(treasury)))] = true;
  }

  /**
   * @dev Allow to registry a profile without governor address since not all validators are governing validators.
   */
  function _setGovernor(CandidateProfile storage _profile, address governor) internal {
    _profile.governor = governor;
    if (governor != address(0)) {
      _registry[uint256(uint160(governor))] = true;
    }
  }

  function _setPubkey(CandidateProfile storage _profile, bytes memory pubkey) internal {
    _profile.pubkey = pubkey;
    _registry[_hashPubkey(pubkey)] = true;
  }

  /**
   * @dev Get an existed profile struct from `id`. Revert if the profile does not exists.
   */
  function _getId2ProfileHelper(address id) internal view returns (CandidateProfile storage _profile) {
    _profile = _id2Profile[id];
    if (_profile.id == address(0)) revert ErrNonExistentProfile();
  }

  /**
   * @dev Returns hash of a public key.
   */
  function _hashPubkey(bytes memory pubkey) internal pure returns (uint256) {
    return uint256(keccak256(pubkey));
  }
}<|MERGE_RESOLUTION|>--- conflicted
+++ resolved
@@ -9,7 +9,6 @@
 abstract contract ProfileStorage is IProfile, HasContracts {
   /// @dev Mapping from id address => candidate profile.
   mapping(address => CandidateProfile) internal _id2Profile;
-
   /**
    * @dev Mapping from any address or keccak256(pubkey) => whether it is already registered.
    * This registry can only be toggled to `true` and NOT vice versa. All registered values
@@ -40,11 +39,7 @@
 
   function _setConsensus(CandidateProfile storage _profile, TConsensus consensus) internal {
     delete _consensus2Id[_profile.consensus];
-<<<<<<< HEAD
-    _consensus2Id[newProfile.consensus] = newProfile.id;
-=======
     _consensus2Id[consensus] = _profile.id;
->>>>>>> 584236cd
 
     _profile.consensus = consensus;
     _registry[uint256(uint160(TConsensus.unwrap(consensus)))] = true;

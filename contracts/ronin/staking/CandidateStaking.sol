// SPDX-License-Identifier: MIT

pragma solidity ^0.8.9;

import "../../extensions/consumers/GlobalConfigConsumer.sol";
import "../../extensions/consumers/PercentageConsumer.sol";
import "../../libraries/AddressArrayUtils.sol";
import "../../interfaces/staking/ICandidateStaking.sol";
import "../../interfaces/IProfile.sol";
import "./BaseStaking.sol";

abstract contract CandidateStaking is BaseStaking, ICandidateStaking, GlobalConfigConsumer, PercentageConsumer {
  /// @dev The minimum threshold for being a validator candidate.
  uint256 internal _minValidatorStakingAmount;

  /// @dev The max commission rate that the validator can set (in range of [0;100_00] means [0-100%])
  uint256 internal _maxCommissionRate;
  /// @dev The min commission rate that the validator can set (in range of [0;100_00] means [0-100%])
  uint256 internal _minCommissionRate;

  /**
   * @dev This empty reserved space is put in place to allow future versions to add new
   * variables without shifting down storage in the inheritance chain.
   */
  uint256[48] ______gap;

  /**
   * @inheritdoc ICandidateStaking
   */
  function minValidatorStakingAmount() public view override returns (uint256) {
    return _minValidatorStakingAmount;
  }

  /**
   * @inheritdoc ICandidateStaking
   */
  function getCommissionRateRange() external view override returns (uint256, uint256) {
    return (_minCommissionRate, _maxCommissionRate);
  }

  /**
   * @inheritdoc ICandidateStaking
   */
  function setMinValidatorStakingAmount(uint256 threshold) external override onlyAdmin {
    _setMinValidatorStakingAmount(threshold);
  }

  /**
   * @inheritdoc ICandidateStaking
   */
  function setCommissionRateRange(uint256 minRate, uint256 maxRate) external override onlyAdmin {
    _setCommissionRateRange(minRate, maxRate);
  }

  /**
   * @inheritdoc ICandidateStaking
   */
  function applyValidatorCandidate(
<<<<<<< HEAD
    address candidateAdmin,
    TConsensus consensusAddr,
    address payable treasuryAddr,
    address bridgeOperatorAddr,
    uint256 commissionRate
=======
    address _candidateAdmin,
    address _consensusAddr,
    address payable _treasuryAddr,
    uint256 _commissionRate
>>>>>>> 3beb6462
  ) external payable override nonReentrant {
    if (isAdminOfActivePool(msg.sender)) revert ErrAdminOfAnyActivePoolForbidden(msg.sender);
    if (commissionRate > _maxCommissionRate || commissionRate < _minCommissionRate) revert ErrInvalidCommissionRate();

    uint256 amount = msg.value;
    address payable poolAdmin = payable(msg.sender);
    address poolId = TConsensus.unwrap(consensusAddr);

<<<<<<< HEAD
    _applyValidatorCandidate(
      poolAdmin,
      candidateAdmin,
      poolId,
      treasuryAddr,
      bridgeOperatorAddr,
      commissionRate,
      amount
    );
=======
    uint256 _amount = msg.value;
    address payable _poolAdmin = payable(msg.sender);
    _applyValidatorCandidate({
      _poolAdmin: _poolAdmin,
      _candidateAdmin: _candidateAdmin,
      _consensusAddr: _consensusAddr,
      _treasuryAddr: _treasuryAddr,
      _commissionRate: _commissionRate,
      _amount: _amount
    });
>>>>>>> 3beb6462

    PoolDetail storage _pool = _poolDetail[poolId];
    _pool.admin = poolAdmin;
    _pool.id = poolId;
    _adminOfActivePoolMapping[poolAdmin] = poolId;

    _stake(_poolDetail[poolId], poolAdmin, amount);
    emit PoolApproved(poolId, poolAdmin);
  }

  /**
   * @inheritdoc ICandidateStaking
   */
  function requestUpdateCommissionRate(
    TConsensus consensusAddr,
    uint256 effectiveDaysOnwards,
    uint256 commissionRate
  )
    external
    override
    poolOfConsensusIsActive(consensusAddr)
    onlyPoolAdmin(_poolDetail[_convertC2P(consensusAddr)], msg.sender)
  {
    if (commissionRate > _maxCommissionRate || commissionRate < _minCommissionRate) revert ErrInvalidCommissionRate();
    IRoninValidatorSet(getContract(ContractType.VALIDATOR)).execRequestUpdateCommissionRate(
      _convertC2P(consensusAddr),
      effectiveDaysOnwards,
      commissionRate
    );
  }

  /**
   * @inheritdoc ICandidateStaking
   */
  function execDeprecatePools(
    address[] calldata poolIds,
    uint256 newPeriod
  ) external override onlyContract(ContractType.VALIDATOR) {
    if (poolIds.length == 0) {
      return;
    }

    for (uint i = 0; i < poolIds.length; ) {
      address poolId = poolIds[i];
      PoolDetail storage _pool = _poolDetail[poolId];
      // Deactivate the pool admin in the active mapping.
      delete _adminOfActivePoolMapping[_pool.admin];

      // Deduct and transfer the self staking amount to the pool admin.
      uint256 deductingAmount = _pool.stakingAmount;
      if (deductingAmount > 0) {
        _deductStakingAmount(_pool, deductingAmount);
        if (!_unsafeSendRON(payable(_pool.admin), deductingAmount, DEFAULT_ADDITION_GAS)) {
          emit StakingAmountTransferFailed(_pool.id, _pool.admin, deductingAmount, address(this).balance);
        }
      }

      // Settle the unclaimed reward and transfer to the pool admin.
      uint256 lastRewardAmount = _claimReward(poolId, _pool.admin, newPeriod);
      if (lastRewardAmount > 0) {
        _unsafeSendRON(payable(_pool.admin), lastRewardAmount, DEFAULT_ADDITION_GAS);
      }

      unchecked {
        ++i;
      }
    }

    emit PoolsDeprecated(poolIds);
  }

  /**
   * @inheritdoc ICandidateStaking
   */
  function stake(
    TConsensus consensusAddr
  ) external payable override noEmptyValue poolOfConsensusIsActive(consensusAddr) {
    address poolId = _convertC2P(consensusAddr);
    _stake(_poolDetail[poolId], msg.sender, msg.value);
  }

  /**
   * @inheritdoc ICandidateStaking
   */
  function unstake(
    TConsensus consensusAddr,
    uint256 amount
  ) external override nonReentrant poolOfConsensusIsActive(consensusAddr) {
    if (amount == 0) revert ErrUnstakeZeroAmount();
    address requester = msg.sender;
    address poolId = _convertC2P(consensusAddr);
    PoolDetail storage _pool = _poolDetail[poolId];
    uint256 remainAmount = _pool.stakingAmount - amount;
    if (remainAmount < _minValidatorStakingAmount) revert ErrStakingAmountLeft();

    _unstake(_pool, requester, amount);
    if (!_unsafeSendRON(payable(requester), amount, DEFAULT_ADDITION_GAS)) revert ErrCannotTransferRON();
  }

  /**
   * @inheritdoc ICandidateStaking
   */
  function requestRenounce(
    TConsensus consensusAddr
  )
    external
    override
    poolOfConsensusIsActive(consensusAddr)
    onlyPoolAdmin(_poolDetail[_convertC2P(consensusAddr)], msg.sender)
  {
    IRoninValidatorSet(getContract(ContractType.VALIDATOR)).execRequestRenounceCandidate(
      _convertC2P(consensusAddr),
      _waitingSecsToRevoke
    );
  }

  /**
   * @inheritdoc ICandidateStaking
   */
  function requestEmergencyExit(
    TConsensus consensusAddr
  )
    external
    override
    poolOfConsensusIsActive(consensusAddr)
    onlyPoolAdmin(_poolDetail[_convertC2P(consensusAddr)], msg.sender)
  {
    IRoninValidatorSet(getContract(ContractType.VALIDATOR)).execEmergencyExit(
      _convertC2P(consensusAddr),
      _waitingSecsToRevoke
    );
  }

  /**
   * @dev See `ICandidateStaking-applyValidatorCandidate`
   */
  function _applyValidatorCandidate(
<<<<<<< HEAD
    address payable poolAdmin,
    address candidateAdmin,
    address poolId,
    address payable treasuryAddr,
    address bridgeOperatorAddr,
    uint256 commissionRate,
    uint256 amount
=======
    address payable _poolAdmin,
    address _candidateAdmin,
    address _consensusAddr,
    address payable _treasuryAddr,
    uint256 _commissionRate,
    uint256 _amount
>>>>>>> 3beb6462
  ) internal {
    if (!_unsafeSendRON(poolAdmin, 0, DEFAULT_ADDITION_GAS)) revert ErrCannotInitTransferRON(poolAdmin, "pool admin");
    if (!_unsafeSendRON(treasuryAddr, 0, DEFAULT_ADDITION_GAS)) {
      revert ErrCannotInitTransferRON(treasuryAddr, "treasury");
    }
    if (amount < _minValidatorStakingAmount) revert ErrInsufficientStakingAmount();
    if (poolAdmin != candidateAdmin || candidateAdmin != treasuryAddr) revert ErrThreeInteractionAddrsNotEqual();

    {
<<<<<<< HEAD
      address[] memory diffAddrs = new address[](3);
      diffAddrs[0] = poolAdmin;
      diffAddrs[1] = poolId;
      diffAddrs[2] = bridgeOperatorAddr;
      if (AddressArrayUtils.hasDuplicate(diffAddrs)) revert AddressArrayUtils.ErrDuplicated(msg.sig);
    }

    IRoninValidatorSet(getContract(ContractType.VALIDATOR)).execApplyValidatorCandidate(
      candidateAdmin,
      poolId,
      treasuryAddr,
      bridgeOperatorAddr,
      commissionRate
=======
      address[] memory _diffAddrs = new address[](2);
      _diffAddrs[0] = _poolAdmin;
      _diffAddrs[1] = _consensusAddr;
      if (AddressArrayUtils.hasDuplicate(_diffAddrs)) revert AddressArrayUtils.ErrDuplicated(msg.sig);
    }

    IRoninValidatorSet(getContract(ContractType.VALIDATOR)).execApplyValidatorCandidate(
      _candidateAdmin,
      _consensusAddr,
      _treasuryAddr,
      _commissionRate
>>>>>>> 3beb6462
    );

    IProfile profileContract = IProfile(getContract(ContractType.PROFILE));
    profileContract.execApplyValidatorCandidate(candidateAdmin, poolId, treasuryAddr, bridgeOperatorAddr);
  }

  /**
   * @dev See `ICandidateStaking-stake`
   */
  function _stake(
    PoolDetail storage _pool,
    address requester,
    uint256 amount
  ) internal onlyPoolAdmin(_pool, requester) {
    _pool.stakingAmount += amount;
    _changeDelegatingAmount(_pool, requester, _pool.stakingAmount, _pool.stakingTotal + amount);
    _pool.lastDelegatingTimestamp[requester] = block.timestamp;
    emit Staked(_pool.id, amount);
  }

  /**
   * @dev See `ICandidateStaking-unstake`
   */
  function _unstake(
    PoolDetail storage _pool,
    address requester,
    uint256 amount
  ) internal onlyPoolAdmin(_pool, requester) {
    if (amount > _pool.stakingAmount) revert ErrInsufficientStakingAmount();
    if (_pool.lastDelegatingTimestamp[requester] + _cooldownSecsToUndelegate > block.timestamp) {
      revert ErrUnstakeTooEarly();
    }

    _pool.stakingAmount -= amount;
    _changeDelegatingAmount(_pool, requester, _pool.stakingAmount, _pool.stakingTotal - amount);
    emit Unstaked(_pool.id, amount);
  }

  /**
   * @dev Deducts from staking amount of the validator `_consensusAddr` for `_amount`.
   *
   * Emits the event `Unstaked`.
   *
   * @return The actual deducted amount
   */
  function _deductStakingAmount(PoolDetail storage _pool, uint256 amount) internal virtual returns (uint256);

  /**
   * @dev Sets the minimum threshold for being a validator candidate.
   *
   * Emits the `MinValidatorStakingAmountUpdated` event.
   *
   */
  function _setMinValidatorStakingAmount(uint256 threshold) internal {
    _minValidatorStakingAmount = threshold;
    emit MinValidatorStakingAmountUpdated(threshold);
  }

  /**
   * @dev Sets the max commission rate that a candidate can set.
   *
   * Emits the `MaxCommissionRateUpdated` event.
   *
   */
  function _setCommissionRateRange(uint256 minRate, uint256 maxRate) internal {
    if (maxRate > _MAX_PERCENTAGE || minRate > maxRate) revert ErrInvalidCommissionRate();
    _maxCommissionRate = maxRate;
    _minCommissionRate = minRate;
    emit CommissionRateRangeUpdated(minRate, maxRate);
  }
}<|MERGE_RESOLUTION|>--- conflicted
+++ resolved
@@ -56,18 +56,10 @@
    * @inheritdoc ICandidateStaking
    */
   function applyValidatorCandidate(
-<<<<<<< HEAD
     address candidateAdmin,
     TConsensus consensusAddr,
     address payable treasuryAddr,
-    address bridgeOperatorAddr,
     uint256 commissionRate
-=======
-    address _candidateAdmin,
-    address _consensusAddr,
-    address payable _treasuryAddr,
-    uint256 _commissionRate
->>>>>>> 3beb6462
   ) external payable override nonReentrant {
     if (isAdminOfActivePool(msg.sender)) revert ErrAdminOfAnyActivePoolForbidden(msg.sender);
     if (commissionRate > _maxCommissionRate || commissionRate < _minCommissionRate) revert ErrInvalidCommissionRate();
@@ -76,28 +68,14 @@
     address payable poolAdmin = payable(msg.sender);
     address poolId = TConsensus.unwrap(consensusAddr);
 
-<<<<<<< HEAD
-    _applyValidatorCandidate(
-      poolAdmin,
-      candidateAdmin,
-      poolId,
-      treasuryAddr,
-      bridgeOperatorAddr,
-      commissionRate,
-      amount
-    );
-=======
-    uint256 _amount = msg.value;
-    address payable _poolAdmin = payable(msg.sender);
     _applyValidatorCandidate({
-      _poolAdmin: _poolAdmin,
-      _candidateAdmin: _candidateAdmin,
-      _consensusAddr: _consensusAddr,
-      _treasuryAddr: _treasuryAddr,
-      _commissionRate: _commissionRate,
-      _amount: _amount
+      poolAdmin: poolAdmin,
+      candidateAdmin: candidateAdmin,
+      poolId: poolId,
+      treasuryAddr: treasuryAddr,
+      commissionRate: commissionRate,
+      amount: amount
     });
->>>>>>> 3beb6462
 
     PoolDetail storage _pool = _poolDetail[poolId];
     _pool.admin = poolAdmin;
@@ -235,22 +213,12 @@
    * @dev See `ICandidateStaking-applyValidatorCandidate`
    */
   function _applyValidatorCandidate(
-<<<<<<< HEAD
     address payable poolAdmin,
     address candidateAdmin,
     address poolId,
     address payable treasuryAddr,
-    address bridgeOperatorAddr,
     uint256 commissionRate,
     uint256 amount
-=======
-    address payable _poolAdmin,
-    address _candidateAdmin,
-    address _consensusAddr,
-    address payable _treasuryAddr,
-    uint256 _commissionRate,
-    uint256 _amount
->>>>>>> 3beb6462
   ) internal {
     if (!_unsafeSendRON(poolAdmin, 0, DEFAULT_ADDITION_GAS)) revert ErrCannotInitTransferRON(poolAdmin, "pool admin");
     if (!_unsafeSendRON(treasuryAddr, 0, DEFAULT_ADDITION_GAS)) {
@@ -260,11 +228,9 @@
     if (poolAdmin != candidateAdmin || candidateAdmin != treasuryAddr) revert ErrThreeInteractionAddrsNotEqual();
 
     {
-<<<<<<< HEAD
       address[] memory diffAddrs = new address[](3);
       diffAddrs[0] = poolAdmin;
       diffAddrs[1] = poolId;
-      diffAddrs[2] = bridgeOperatorAddr;
       if (AddressArrayUtils.hasDuplicate(diffAddrs)) revert AddressArrayUtils.ErrDuplicated(msg.sig);
     }
 
@@ -272,25 +238,11 @@
       candidateAdmin,
       poolId,
       treasuryAddr,
-      bridgeOperatorAddr,
       commissionRate
-=======
-      address[] memory _diffAddrs = new address[](2);
-      _diffAddrs[0] = _poolAdmin;
-      _diffAddrs[1] = _consensusAddr;
-      if (AddressArrayUtils.hasDuplicate(_diffAddrs)) revert AddressArrayUtils.ErrDuplicated(msg.sig);
-    }
-
-    IRoninValidatorSet(getContract(ContractType.VALIDATOR)).execApplyValidatorCandidate(
-      _candidateAdmin,
-      _consensusAddr,
-      _treasuryAddr,
-      _commissionRate
->>>>>>> 3beb6462
     );
 
     IProfile profileContract = IProfile(getContract(ContractType.PROFILE));
-    profileContract.execApplyValidatorCandidate(candidateAdmin, poolId, treasuryAddr, bridgeOperatorAddr);
+    profileContract.execApplyValidatorCandidate(candidateAdmin, poolId, treasuryAddr);
   }
 
   /**

// SPDX-License-Identifier: MIT

pragma solidity ^0.8.9;

import "../../extensions/consumers/GlobalConfigConsumer.sol";
import "../../extensions/consumers/PercentageConsumer.sol";
import "../../libraries/AddressArrayUtils.sol";
import "../../interfaces/staking/ICandidateStaking.sol";
import "../../interfaces/IProfile.sol";
import "./BaseStaking.sol";

abstract contract CandidateStaking is BaseStaking, ICandidateStaking, GlobalConfigConsumer, PercentageConsumer {
  /// @dev The minimum threshold for being a validator candidate.
  uint256 internal _minValidatorStakingAmount;

  /// @dev The max commission rate that the validator can set (in range of [0;100_00] means [0-100%])
  uint256 internal _maxCommissionRate;
  /// @dev The min commission rate that the validator can set (in range of [0;100_00] means [0-100%])
  uint256 internal _minCommissionRate;

  /**
   * @dev This empty reserved space is put in place to allow future versions to add new
   * variables without shifting down storage in the inheritance chain.
   */
  uint256[48] ______gap;

  /**
   * @inheritdoc ICandidateStaking
   */
  function minValidatorStakingAmount() public view override returns (uint256) {
    return _minValidatorStakingAmount;
  }

  /**
   * @inheritdoc ICandidateStaking
   */
  function getCommissionRateRange() external view override returns (uint256, uint256) {
    return (_minCommissionRate, _maxCommissionRate);
  }

  /**
   * @inheritdoc ICandidateStaking
   */
  function setMinValidatorStakingAmount(uint256 threshold) external override onlyAdmin {
    _setMinValidatorStakingAmount(threshold);
  }

  /**
   * @inheritdoc ICandidateStaking
   */
  function setCommissionRateRange(uint256 minRate, uint256 maxRate) external override onlyAdmin {
    _setCommissionRateRange(minRate, maxRate);
  }

  /**
   * @inheritdoc ICandidateStaking
   */
  function applyValidatorCandidate(
    address candidateAdmin,
    TConsensus consensusAddr,
    address payable treasuryAddr,
    uint256 commissionRate
  ) external payable override nonReentrant {
    if (isAdminOfActivePool(msg.sender)) revert ErrAdminOfAnyActivePoolForbidden(msg.sender);
    if (commissionRate > _maxCommissionRate || commissionRate < _minCommissionRate) revert ErrInvalidCommissionRate();

    uint256 amount = msg.value;
    address payable poolAdmin = payable(msg.sender);
    address poolId = TConsensus.unwrap(consensusAddr);

    _applyValidatorCandidate({
      poolAdmin: poolAdmin,
      candidateAdmin: candidateAdmin,
      poolId: poolId,
      treasuryAddr: treasuryAddr,
      commissionRate: commissionRate,
      amount: amount
    });

    PoolDetail storage _pool = _poolDetail[poolId];
    _pool.admin = poolAdmin;
    _pool.id = poolId;
    _adminOfActivePoolMapping[poolAdmin] = poolId;

    _stake(_poolDetail[poolId], poolAdmin, amount);
    emit PoolApproved(poolId, poolAdmin);
  }

  /**
   * @inheritdoc ICandidateStaking
   */
  function requestUpdateCommissionRate(
    TConsensus consensusAddr,
    uint256 effectiveDaysOnwards,
    uint256 commissionRate
  )
    external
    override
    poolOfConsensusIsActive(consensusAddr)
    onlyPoolAdmin(_poolDetail[_convertC2P(consensusAddr)], msg.sender)
  {
    if (commissionRate > _maxCommissionRate || commissionRate < _minCommissionRate) revert ErrInvalidCommissionRate();
    IRoninValidatorSet(getContract(ContractType.VALIDATOR)).execRequestUpdateCommissionRate(
      _convertC2P(consensusAddr),
      effectiveDaysOnwards,
      commissionRate
    );
  }

  /**
   * @inheritdoc ICandidateStaking
   */
  function execDeprecatePools(
    address[] calldata poolIds,
    uint256 newPeriod
  ) external override onlyContract(ContractType.VALIDATOR) {
    if (poolIds.length == 0) {
      return;
    }

    for (uint i = 0; i < poolIds.length; ) {
      address poolId = poolIds[i];
      PoolDetail storage _pool = _poolDetail[poolId];
      // Deactivate the pool admin in the active mapping.
      delete _adminOfActivePoolMapping[_pool.admin];

      // Deduct and transfer the self staking amount to the pool admin.
<<<<<<< HEAD
      uint256 deductingAmount = _pool.stakingAmount;
      if (deductingAmount > 0) {
        _deductStakingAmount(_pool, deductingAmount);
        if (!_unsafeSendRON(payable(_pool.admin), deductingAmount, DEFAULT_ADDITION_GAS)) {
          emit StakingAmountTransferFailed(_pool.id, _pool.admin, deductingAmount, address(this).balance);
=======
      uint256 _deductingAmount = _pool.stakingAmount;
      if (_deductingAmount > 0) {
        _deductStakingAmount(_pool, _deductingAmount);
        if (!_unsafeSendRONLimitGas(payable(_pool.admin), _deductingAmount, DEFAULT_ADDITION_GAS)) {
          emit StakingAmountTransferFailed(_pool.addr, _pool.admin, _deductingAmount, address(this).balance);
>>>>>>> 3ea46d45
        }
      }

      // Settle the unclaimed reward and transfer to the pool admin.
<<<<<<< HEAD
      uint256 lastRewardAmount = _claimReward(poolId, _pool.admin, newPeriod);
      if (lastRewardAmount > 0) {
        _unsafeSendRON(payable(_pool.admin), lastRewardAmount, DEFAULT_ADDITION_GAS);
=======
      uint256 _lastRewardAmount = _claimReward(_pools[_i], _pool.admin, _newPeriod);
      if (_lastRewardAmount > 0) {
        _unsafeSendRONLimitGas(payable(_pool.admin), _lastRewardAmount, DEFAULT_ADDITION_GAS);
>>>>>>> 3ea46d45
      }

      unchecked {
        ++i;
      }
    }

    emit PoolsDeprecated(poolIds);
  }

  /**
   * @inheritdoc ICandidateStaking
   */
  function stake(
    TConsensus consensusAddr
  ) external payable override noEmptyValue poolOfConsensusIsActive(consensusAddr) {
    address poolId = _convertC2P(consensusAddr);
    _stake(_poolDetail[poolId], msg.sender, msg.value);
  }

  /**
   * @inheritdoc ICandidateStaking
   */
  function unstake(
<<<<<<< HEAD
    TConsensus consensusAddr,
    uint256 amount
  ) external override nonReentrant poolOfConsensusIsActive(consensusAddr) {
    if (amount == 0) revert ErrUnstakeZeroAmount();
    address requester = msg.sender;
    address poolId = _convertC2P(consensusAddr);
    PoolDetail storage _pool = _poolDetail[poolId];
    uint256 remainAmount = _pool.stakingAmount - amount;
    if (remainAmount < _minValidatorStakingAmount) revert ErrStakingAmountLeft();

    _unstake(_pool, requester, amount);
    if (!_unsafeSendRON(payable(requester), amount, DEFAULT_ADDITION_GAS)) revert ErrCannotTransferRON();
=======
    address _consensusAddr,
    uint256 _amount
  ) external override nonReentrant poolIsActive(_consensusAddr) {
    if (_amount == 0) revert ErrUnstakeZeroAmount();
    address _requester = msg.sender;
    PoolDetail storage _pool = _stakingPool[_consensusAddr];
    uint256 _remainAmount = _pool.stakingAmount - _amount;
    if (_remainAmount < _minValidatorStakingAmount) revert ErrStakingAmountLeft();

    _unstake(_pool, _requester, _amount);
    if (!_unsafeSendRONLimitGas(payable(_requester), _amount, DEFAULT_ADDITION_GAS)) revert ErrCannotTransferRON();
>>>>>>> 3ea46d45
  }

  /**
   * @inheritdoc ICandidateStaking
   */
  function requestRenounce(
    TConsensus consensusAddr
  )
    external
    override
    poolOfConsensusIsActive(consensusAddr)
    onlyPoolAdmin(_poolDetail[_convertC2P(consensusAddr)], msg.sender)
  {
    IRoninValidatorSet(getContract(ContractType.VALIDATOR)).execRequestRenounceCandidate(
      _convertC2P(consensusAddr),
      _waitingSecsToRevoke
    );
  }

  /**
   * @inheritdoc ICandidateStaking
   */
  function requestEmergencyExit(
    TConsensus consensusAddr
  )
    external
    override
    poolOfConsensusIsActive(consensusAddr)
    onlyPoolAdmin(_poolDetail[_convertC2P(consensusAddr)], msg.sender)
  {
    IRoninValidatorSet(getContract(ContractType.VALIDATOR)).execEmergencyExit(
      _convertC2P(consensusAddr),
      _waitingSecsToRevoke
    );
  }

  /**
   * @dev See `ICandidateStaking-applyValidatorCandidate`
   */
  function _applyValidatorCandidate(
    address payable poolAdmin,
    address candidateAdmin,
    address poolId,
    address payable treasuryAddr,
    uint256 commissionRate,
    uint256 amount
  ) internal {
<<<<<<< HEAD
    if (!_unsafeSendRON(poolAdmin, 0, DEFAULT_ADDITION_GAS)) revert ErrCannotInitTransferRON(poolAdmin, "pool admin");
    if (!_unsafeSendRON(treasuryAddr, 0, DEFAULT_ADDITION_GAS)) {
      revert ErrCannotInitTransferRON(treasuryAddr, "treasury");
    }
    if (amount < _minValidatorStakingAmount) revert ErrInsufficientStakingAmount();
    if (poolAdmin != candidateAdmin || candidateAdmin != treasuryAddr) revert ErrThreeInteractionAddrsNotEqual();
=======
    if (!_unsafeSendRONLimitGas(_poolAdmin, 0, DEFAULT_ADDITION_GAS))
      revert ErrCannotInitTransferRON(_poolAdmin, "pool admin");
    if (!_unsafeSendRONLimitGas(_treasuryAddr, 0, DEFAULT_ADDITION_GAS))
      revert ErrCannotInitTransferRON(_treasuryAddr, "treasury");
    if (_amount < _minValidatorStakingAmount) revert ErrInsufficientStakingAmount();
    if (_poolAdmin != _candidateAdmin || _candidateAdmin != _treasuryAddr) revert ErrThreeInteractionAddrsNotEqual();
>>>>>>> 3ea46d45

    {
      address[] memory diffAddrs = new address[](3);
      diffAddrs[0] = poolAdmin;
      diffAddrs[1] = poolId;
      if (AddressArrayUtils.hasDuplicate(diffAddrs)) revert AddressArrayUtils.ErrDuplicated(msg.sig);
    }

    IRoninValidatorSet(getContract(ContractType.VALIDATOR)).execApplyValidatorCandidate(
      candidateAdmin,
      poolId,
      treasuryAddr,
      commissionRate
    );

    IProfile profileContract = IProfile(getContract(ContractType.PROFILE));
    profileContract.execApplyValidatorCandidate(candidateAdmin, poolId, treasuryAddr);
  }

  /**
   * @dev See `ICandidateStaking-stake`
   */
  function _stake(
    PoolDetail storage _pool,
    address requester,
    uint256 amount
  ) internal onlyPoolAdmin(_pool, requester) {
    _pool.stakingAmount += amount;
    _changeDelegatingAmount(_pool, requester, _pool.stakingAmount, _pool.stakingTotal + amount);
    _pool.lastDelegatingTimestamp[requester] = block.timestamp;
    emit Staked(_pool.id, amount);
  }

  /**
   * @dev See `ICandidateStaking-unstake`
   */
  function _unstake(
    PoolDetail storage _pool,
    address requester,
    uint256 amount
  ) internal onlyPoolAdmin(_pool, requester) {
    if (amount > _pool.stakingAmount) revert ErrInsufficientStakingAmount();
    if (_pool.lastDelegatingTimestamp[requester] + _cooldownSecsToUndelegate > block.timestamp) {
      revert ErrUnstakeTooEarly();
    }

    _pool.stakingAmount -= amount;
    _changeDelegatingAmount(_pool, requester, _pool.stakingAmount, _pool.stakingTotal - amount);
    emit Unstaked(_pool.id, amount);
  }

  /**
   * @dev Deducts from staking amount of the validator `_consensusAddr` for `_amount`.
   *
   * Emits the event `Unstaked`.
   *
   * @return The actual deducted amount
   */
  function _deductStakingAmount(PoolDetail storage _pool, uint256 amount) internal virtual returns (uint256);

  /**
   * @dev Sets the minimum threshold for being a validator candidate.
   *
   * Emits the `MinValidatorStakingAmountUpdated` event.
   *
   */
  function _setMinValidatorStakingAmount(uint256 threshold) internal {
    _minValidatorStakingAmount = threshold;
    emit MinValidatorStakingAmountUpdated(threshold);
  }

  /**
   * @dev Sets the max commission rate that a candidate can set.
   *
   * Emits the `MaxCommissionRateUpdated` event.
   *
   */
  function _setCommissionRateRange(uint256 minRate, uint256 maxRate) internal {
    if (maxRate > _MAX_PERCENTAGE || minRate > maxRate) revert ErrInvalidCommissionRate();
    _maxCommissionRate = maxRate;
    _minCommissionRate = minRate;
    emit CommissionRateRangeUpdated(minRate, maxRate);
  }
}<|MERGE_RESOLUTION|>--- conflicted
+++ resolved
@@ -125,32 +125,18 @@
       delete _adminOfActivePoolMapping[_pool.admin];
 
       // Deduct and transfer the self staking amount to the pool admin.
-<<<<<<< HEAD
       uint256 deductingAmount = _pool.stakingAmount;
       if (deductingAmount > 0) {
         _deductStakingAmount(_pool, deductingAmount);
-        if (!_unsafeSendRON(payable(_pool.admin), deductingAmount, DEFAULT_ADDITION_GAS)) {
+        if (!_unsafeSendRONLimitGas(payable(_pool.admin), deductingAmount, DEFAULT_ADDITION_GAS)) {
           emit StakingAmountTransferFailed(_pool.id, _pool.admin, deductingAmount, address(this).balance);
-=======
-      uint256 _deductingAmount = _pool.stakingAmount;
-      if (_deductingAmount > 0) {
-        _deductStakingAmount(_pool, _deductingAmount);
-        if (!_unsafeSendRONLimitGas(payable(_pool.admin), _deductingAmount, DEFAULT_ADDITION_GAS)) {
-          emit StakingAmountTransferFailed(_pool.addr, _pool.admin, _deductingAmount, address(this).balance);
->>>>>>> 3ea46d45
         }
       }
 
       // Settle the unclaimed reward and transfer to the pool admin.
-<<<<<<< HEAD
       uint256 lastRewardAmount = _claimReward(poolId, _pool.admin, newPeriod);
       if (lastRewardAmount > 0) {
-        _unsafeSendRON(payable(_pool.admin), lastRewardAmount, DEFAULT_ADDITION_GAS);
-=======
-      uint256 _lastRewardAmount = _claimReward(_pools[_i], _pool.admin, _newPeriod);
-      if (_lastRewardAmount > 0) {
-        _unsafeSendRONLimitGas(payable(_pool.admin), _lastRewardAmount, DEFAULT_ADDITION_GAS);
->>>>>>> 3ea46d45
+        _unsafeSendRONLimitGas(payable(_pool.admin), lastRewardAmount, DEFAULT_ADDITION_GAS);
       }
 
       unchecked {
@@ -175,7 +161,6 @@
    * @inheritdoc ICandidateStaking
    */
   function unstake(
-<<<<<<< HEAD
     TConsensus consensusAddr,
     uint256 amount
   ) external override nonReentrant poolOfConsensusIsActive(consensusAddr) {
@@ -187,20 +172,7 @@
     if (remainAmount < _minValidatorStakingAmount) revert ErrStakingAmountLeft();
 
     _unstake(_pool, requester, amount);
-    if (!_unsafeSendRON(payable(requester), amount, DEFAULT_ADDITION_GAS)) revert ErrCannotTransferRON();
-=======
-    address _consensusAddr,
-    uint256 _amount
-  ) external override nonReentrant poolIsActive(_consensusAddr) {
-    if (_amount == 0) revert ErrUnstakeZeroAmount();
-    address _requester = msg.sender;
-    PoolDetail storage _pool = _stakingPool[_consensusAddr];
-    uint256 _remainAmount = _pool.stakingAmount - _amount;
-    if (_remainAmount < _minValidatorStakingAmount) revert ErrStakingAmountLeft();
-
-    _unstake(_pool, _requester, _amount);
-    if (!_unsafeSendRONLimitGas(payable(_requester), _amount, DEFAULT_ADDITION_GAS)) revert ErrCannotTransferRON();
->>>>>>> 3ea46d45
+    if (!_unsafeSendRONLimitGas(payable(requester), amount, DEFAULT_ADDITION_GAS)) revert ErrCannotTransferRON();
   }
 
   /**
@@ -248,21 +220,14 @@
     uint256 commissionRate,
     uint256 amount
   ) internal {
-<<<<<<< HEAD
-    if (!_unsafeSendRON(poolAdmin, 0, DEFAULT_ADDITION_GAS)) revert ErrCannotInitTransferRON(poolAdmin, "pool admin");
-    if (!_unsafeSendRON(treasuryAddr, 0, DEFAULT_ADDITION_GAS)) {
+    if (!_unsafeSendRONLimitGas(poolAdmin, 0, DEFAULT_ADDITION_GAS)) {
+      revert ErrCannotInitTransferRON(poolAdmin, "pool admin");
+    }
+    if (!_unsafeSendRONLimitGas(treasuryAddr, 0, DEFAULT_ADDITION_GAS)) {
       revert ErrCannotInitTransferRON(treasuryAddr, "treasury");
     }
     if (amount < _minValidatorStakingAmount) revert ErrInsufficientStakingAmount();
     if (poolAdmin != candidateAdmin || candidateAdmin != treasuryAddr) revert ErrThreeInteractionAddrsNotEqual();
-=======
-    if (!_unsafeSendRONLimitGas(_poolAdmin, 0, DEFAULT_ADDITION_GAS))
-      revert ErrCannotInitTransferRON(_poolAdmin, "pool admin");
-    if (!_unsafeSendRONLimitGas(_treasuryAddr, 0, DEFAULT_ADDITION_GAS))
-      revert ErrCannotInitTransferRON(_treasuryAddr, "treasury");
-    if (_amount < _minValidatorStakingAmount) revert ErrInsufficientStakingAmount();
-    if (_poolAdmin != _candidateAdmin || _candidateAdmin != _treasuryAddr) revert ErrThreeInteractionAddrsNotEqual();
->>>>>>> 3ea46d45
 
     {
       address[] memory diffAddrs = new address[](3);

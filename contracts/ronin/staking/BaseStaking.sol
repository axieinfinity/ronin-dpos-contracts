// SPDX-License-Identifier: MIT

pragma solidity ^0.8.9;

import "@openzeppelin/contracts/security/ReentrancyGuard.sol";
import "../../extensions/RONTransferHelper.sol";
import "../../extensions/collections/HasContract.sol";
import "../../interfaces/staking/IBaseStaking.sol";
import "../../interfaces/validator/IRoninValidatorSet.sol";
import "../../libraries/Math.sol";
import "./RewardCalculation.sol";

abstract contract BaseStaking is RONTransferHelper, ReentrancyGuard, RewardCalculation, HasContract, IBaseStaking {
  /// @dev Mapping from pool address => staking pool detail
  mapping(address => PoolDetail) internal _stakingPool;

  /// @dev The cooldown time in seconds to undelegate from the last timestamp (s)he delegated.
  uint256 internal _cooldownSecsToUndelegate;
  /// @dev The number of seconds that a candidate must wait to be revoked and take the self-staking amount back.
  uint256 internal _waitingSecsToRevoke;

  /// @dev Mapping from admin address of an active pool => consensus address.
  mapping(address => address) internal _adminOfActivePoolMapping;
  /**
   * @dev This empty reserved space is put in place to allow future versions to add new
   * variables without shifting down storage in the inheritance chain.
   */
  uint256[49] private ______gap;

  modifier noEmptyValue() {
    _onlyEmptyValue();
    _;
  }

  function _onlyEmptyValue() private view {
    if (msg.value == 0) revert ErrZeroValue();
  }

  modifier notPoolAdmin(PoolDetail storage _pool, address _delegator) {
    _notPoolAdmin(_pool, _delegator);
    _;
  }

  function _notPoolAdmin(PoolDetail storage _pool, address _delegator) private view {
    if (_pool.admin == _delegator) revert ErrPoolAdminForbidden();
  }

  modifier onlyPoolAdmin(PoolDetail storage _pool, address _requester) {
    _onlyPoolAdmin(_pool, _requester);
    _;
  }

  function _onlyPoolAdmin(PoolDetail storage _pool, address _requester) private view {
    if (_pool.admin != _requester) revert ErrOnlyPoolAdminAllowed();
  }

  modifier poolIsActive(address _poolAddr) {
    _poolIsActive(_poolAddr);
    _;
  }

  function _poolIsActive(address _poolAddr) private view {
<<<<<<< HEAD
    if (!IRoninValidatorSet(getContract(Roles.VALIDATOR_CONTRACT)).isValidatorCandidate(_poolAddr))
      revert ErrInactivePool(_poolAddr);
=======
    if (!_validatorContract.isValidatorCandidate(_poolAddr)) revert ErrInactivePool(_poolAddr);
>>>>>>> f9cc62d3
  }

  /**
   * @inheritdoc IBaseStaking
   */
  function isAdminOfActivePool(address _poolAdminAddr) public view override returns (bool) {
    return _adminOfActivePoolMapping[_poolAdminAddr] != address(0);
  }

  /**
   * @inheritdoc IBaseStaking
   */
  function getPoolAddressOf(address _poolAdminAddr) external view override returns (address) {
    return _adminOfActivePoolMapping[_poolAdminAddr];
  }

  /**
   * @inheritdoc IBaseStaking
   */
  function getPoolDetail(address _poolAddr)
    external
    view
    returns (
      address _admin,
      uint256 _stakingAmount,
      uint256 _stakingTotal
    )
  {
    PoolDetail storage _pool = _stakingPool[_poolAddr];
    return (_pool.admin, _pool.stakingAmount, _pool.stakingTotal);
  }

  /**
   * @inheritdoc IBaseStaking
   */
  function getManySelfStakings(address[] calldata _pools) external view returns (uint256[] memory _selfStakings) {
    _selfStakings = new uint256[](_pools.length);
    for (uint _i = 0; _i < _pools.length; ) {
      _selfStakings[_i] = _stakingPool[_pools[_i]].stakingAmount;

      unchecked {
        ++_i;
      }
    }
  }

  /**
   * @inheritdoc IRewardPool
   */
  function getStakingTotal(address _poolAddr) public view override returns (uint256) {
    return _stakingPool[_poolAddr].stakingTotal;
  }

  /**
   * @inheritdoc IRewardPool
   */
  function getManyStakingTotals(address[] calldata _poolList)
    public
    view
    override
    returns (uint256[] memory _stakingAmounts)
  {
    _stakingAmounts = new uint256[](_poolList.length);
    for (uint _i = 0; _i < _poolList.length; ) {
      _stakingAmounts[_i] = getStakingTotal(_poolList[_i]);

      unchecked {
        ++_i;
      }
    }
  }

  /**
   * @inheritdoc IRewardPool
   */
  function getStakingAmount(address _poolAddr, address _user) public view override returns (uint256) {
    return _stakingPool[_poolAddr].delegatingAmount[_user];
  }

  /**
   * @inheritdoc IRewardPool
   */
  function getManyStakingAmounts(address[] calldata _poolAddrs, address[] calldata _userList)
    external
    view
    override
    returns (uint256[] memory _stakingAmounts)
  {
    if (_poolAddrs.length != _userList.length) revert ErrInvalidArrays();
    _stakingAmounts = new uint256[](_poolAddrs.length);
    for (uint _i = 0; _i < _stakingAmounts.length; ) {
      _stakingAmounts[_i] = _stakingPool[_poolAddrs[_i]].delegatingAmount[_userList[_i]];

      unchecked {
        ++_i;
      }
    }
  }

  /**
   * @inheritdoc IBaseStaking
   */
  function cooldownSecsToUndelegate() external view returns (uint256) {
    return _cooldownSecsToUndelegate;
  }

  /**
   * @inheritdoc IBaseStaking
   */
  function waitingSecsToRevoke() external view returns (uint256) {
    return _waitingSecsToRevoke;
  }

  /**
   * @inheritdoc IBaseStaking
   */
  function setCooldownSecsToUndelegate(uint256 _cooldownSecs) external override onlyAdmin {
    _setCooldownSecsToUndelegate(_cooldownSecs);
  }

  /**
   * @inheritdoc IBaseStaking
   */
  function setWaitingSecsToRevoke(uint256 _secs) external override onlyAdmin {
    _setWaitingSecsToRevoke(_secs);
  }

  /**
   * @dev Sets the minium number of seconds to undelegate.
   *
   * Emits the event `CooldownSecsToUndelegateUpdated`.
   *
   */
  function _setCooldownSecsToUndelegate(uint256 _cooldownSecs) internal {
    _cooldownSecsToUndelegate = _cooldownSecs;
    emit CooldownSecsToUndelegateUpdated(_cooldownSecs);
  }

  /**
   * @dev Sets the number of seconds that a candidate must wait to be revoked.
   *
   * Emits the event `WaitingSecsToRevokeUpdated`.
   *
   */
  function _setWaitingSecsToRevoke(uint256 _secs) internal {
    _waitingSecsToRevoke = _secs;
    emit WaitingSecsToRevokeUpdated(_secs);
  }

  /**
   * @dev Changes the delegate amount.
   */
  function _changeDelegatingAmount(
    PoolDetail storage _pool,
    address _delegator,
    uint256 _newDelegatingAmount,
    uint256 _newStakingTotal
  ) internal {
    _syncUserReward(_pool.addr, _delegator, _newDelegatingAmount);
    _pool.stakingTotal = _newStakingTotal;
    _pool.delegatingAmount[_delegator] = _newDelegatingAmount;
  }
}<|MERGE_RESOLUTION|>--- conflicted
+++ resolved
@@ -60,12 +60,8 @@
   }
 
   function _poolIsActive(address _poolAddr) private view {
-<<<<<<< HEAD
     if (!IRoninValidatorSet(getContract(Roles.VALIDATOR_CONTRACT)).isValidatorCandidate(_poolAddr))
       revert ErrInactivePool(_poolAddr);
-=======
-    if (!_validatorContract.isValidatorCandidate(_poolAddr)) revert ErrInactivePool(_poolAddr);
->>>>>>> f9cc62d3
   }
 
   /**
@@ -85,15 +81,9 @@
   /**
    * @inheritdoc IBaseStaking
    */
-  function getPoolDetail(address _poolAddr)
-    external
-    view
-    returns (
-      address _admin,
-      uint256 _stakingAmount,
-      uint256 _stakingTotal
-    )
-  {
+  function getPoolDetail(
+    address _poolAddr
+  ) external view returns (address _admin, uint256 _stakingAmount, uint256 _stakingTotal) {
     PoolDetail storage _pool = _stakingPool[_poolAddr];
     return (_pool.admin, _pool.stakingAmount, _pool.stakingTotal);
   }
@@ -122,12 +112,9 @@
   /**
    * @inheritdoc IRewardPool
    */
-  function getManyStakingTotals(address[] calldata _poolList)
-    public
-    view
-    override
-    returns (uint256[] memory _stakingAmounts)
-  {
+  function getManyStakingTotals(
+    address[] calldata _poolList
+  ) public view override returns (uint256[] memory _stakingAmounts) {
     _stakingAmounts = new uint256[](_poolList.length);
     for (uint _i = 0; _i < _poolList.length; ) {
       _stakingAmounts[_i] = getStakingTotal(_poolList[_i]);
@@ -148,12 +135,10 @@
   /**
    * @inheritdoc IRewardPool
    */
-  function getManyStakingAmounts(address[] calldata _poolAddrs, address[] calldata _userList)
-    external
-    view
-    override
-    returns (uint256[] memory _stakingAmounts)
-  {
+  function getManyStakingAmounts(
+    address[] calldata _poolAddrs,
+    address[] calldata _userList
+  ) external view override returns (uint256[] memory _stakingAmounts) {
     if (_poolAddrs.length != _userList.length) revert ErrInvalidArrays();
     _stakingAmounts = new uint256[](_poolAddrs.length);
     for (uint _i = 0; _i < _stakingAmounts.length; ) {

// SPDX-License-Identifier: MIT

pragma solidity ^0.8.9;

import "../../extensions/collections/HasContracts.sol";
import "../../extensions/RONTransferHelper.sol";
import "../../interfaces/IStakingVesting.sol";
import "../../interfaces/IMaintenance.sol";
import "../../interfaces/IBridgeTracking.sol";
import "../../interfaces/IRoninTrustedOrganization.sol";
import "../../interfaces/slash-indicator/ISlashIndicator.sol";
import "../../interfaces/validator/ICoinbaseExecution.sol";
import "../../libraries/EnumFlags.sol";
import "../../libraries/Math.sol";
import { HasStakingVestingDeprecated, HasBridgeTrackingDeprecated, HasMaintenanceDeprecated, HasSlashIndicatorDeprecated } from "../../utils/DeprecatedSlots.sol";
import "../../precompile-usages/PCUSortValidators.sol";
import "../../precompile-usages/PCUPickValidatorSet.sol";
import "./storage-fragments/CommonStorage.sol";
import "./CandidateManager.sol";
import "./EmergencyExit.sol";

abstract contract CoinbaseExecution is
  ICoinbaseExecution,
  RONTransferHelper,
  PCUSortValidators,
  PCUPickValidatorSet,
<<<<<<< HEAD
  HasContracts,
  HasStakingVestingDeprecated,
  HasBridgeTrackingDeprecated,
  HasMaintenanceDeprecated,
  HasSlashIndicatorDeprecated,
  EmergencyExit,
  DelegateGuard
=======
  HasStakingVestingContract,
  HasBridgeTrackingContract,
  HasMaintenanceContract,
  HasSlashIndicatorContract,
  EmergencyExit
>>>>>>> e719f882
{
  using EnumFlags for EnumFlags.ValidatorFlag;

  modifier onlyCoinbase() {
    _requireCoinbase();
    _;
  }

  modifier whenEpochEnding() {
    if (!epochEndingAt(block.number)) revert ErrAtEndOfEpochOnly();
    _;
  }

  modifier oncePerEpoch() {
    if (epochOf(_lastUpdatedBlock) >= epochOf(block.number)) revert ErrAlreadyWrappedEpoch();
    _lastUpdatedBlock = block.number;
    _;
  }

  function _requireCoinbase() private view {
    if (msg.sender != block.coinbase) revert ErrCallerMustBeCoinbase();
  }

  /**
   * @inheritdoc ICoinbaseExecution
   */
  function submitBlockReward() external payable override onlyCoinbase {
    bool _requestForBlockProducer = isBlockProducer(msg.sender) &&
      !_jailed(msg.sender) &&
      !_miningRewardDeprecated(msg.sender, currentPeriod());

    (, uint256 _blockProducerBonus, uint256 _bridgeOperatorBonus) = IStakingVesting(
      getContract(ContractType.STAKING_VESTING)
    ).requestBonus({ _forBlockProducer: _requestForBlockProducer, _forBridgeOperator: true });

    _totalBridgeReward += _bridgeOperatorBonus;

    // Deprecates reward for non-validator or slashed validator
    if (!_requestForBlockProducer) {
      _totalDeprecatedReward += msg.value;
      emit BlockRewardDeprecated(msg.sender, msg.value, BlockRewardDeprecatedType.UNAVAILABILITY);
      return;
    }

    emit BlockRewardSubmitted(msg.sender, msg.value, _blockProducerBonus);

    uint256 _period = currentPeriod();
    uint256 _reward = msg.value + _blockProducerBonus;
    uint256 _cutOffReward;
    if (_miningRewardBailoutCutOffAtPeriod[msg.sender][_period]) {
      (, , , uint256 _cutOffPercentage) = ISlashIndicator(getContract(ContractType.SLASH_INDICATOR))
        .getCreditScoreConfigs();
      _cutOffReward = (_reward * _cutOffPercentage) / _MAX_PERCENTAGE;
      _totalDeprecatedReward += _cutOffReward;
      emit BlockRewardDeprecated(msg.sender, _cutOffReward, BlockRewardDeprecatedType.AFTER_BAILOUT);
    }

    _reward -= _cutOffReward;
    (uint256 _minRate, uint256 _maxRate) = IStaking(getContract(ContractType.STAKING)).getCommissionRateRange();
    uint256 _rate = Math.max(Math.min(_candidateInfo[msg.sender].commissionRate, _maxRate), _minRate);
    uint256 _miningAmount = (_rate * _reward) / _MAX_PERCENTAGE;
    _miningReward[msg.sender] += _miningAmount;

    uint256 _delegatingAmount = _reward - _miningAmount;
    _delegatingReward[msg.sender] += _delegatingAmount;
  }

  /**
   * @inheritdoc ICoinbaseExecution
   */
  function wrapUpEpoch() external payable virtual override onlyCoinbase whenEpochEnding oncePerEpoch {
    uint256 _newPeriod = _computePeriod(block.timestamp);
    bool _periodEnding = _isPeriodEnding(_newPeriod);

    (address[] memory _currentValidators, , ) = getValidators();
    address[] memory _revokedCandidates;
    uint256 _epoch = epochOf(block.number);
    uint256 _nextEpoch = _epoch + 1;
    uint256 _lastPeriod = currentPeriod();

    if (_periodEnding) {
      _syncBridgeOperatingReward(_lastPeriod);
      (
        uint256 _totalDelegatingReward,
        uint256[] memory _delegatingRewards
      ) = _distributeRewardToTreasuriesAndCalculateTotalDelegatingReward(_lastPeriod, _currentValidators);
      _settleAndTransferDelegatingRewards(_lastPeriod, _currentValidators, _totalDelegatingReward, _delegatingRewards);
      _tryRecycleLockedFundsFromEmergencyExits();
      _recycleDeprecatedRewards();
      ISlashIndicator _slashIndicatorContract = ISlashIndicator(getContract(ContractType.SLASH_INDICATOR));
      _slashIndicatorContract.updateCreditScores(_currentValidators, _lastPeriod);
      (_currentValidators, _revokedCandidates) = _syncValidatorSet(_newPeriod);
      if (_revokedCandidates.length > 0) {
        _slashIndicatorContract.execResetCreditScores(_revokedCandidates);
      }
      _currentPeriodStartAtBlock = block.number + 1;
    }
    _revampRoles(_newPeriod, _nextEpoch, _currentValidators);
    emit WrappedUpEpoch(_lastPeriod, _epoch, _periodEnding);
    _periodOf[_nextEpoch] = _newPeriod;
    _lastUpdatedPeriod = _newPeriod;
  }

  /**
   * @dev This loop over the all current validators to sync the bridge operating reward.
   *
   * Note: This method should be called once in the end of each period.
   *
   */
  function _syncBridgeOperatingReward(uint256 _lastPeriod) internal {
    IBridgeTracking _bridgeTrackingContract = IBridgeTracking(getContract(ContractType.BRIDGE_TRACKING));
    uint256 _totalBridgeBallots = _bridgeTrackingContract.totalBallots(_lastPeriod);
    uint256 _totalBridgeVotes = _bridgeTrackingContract.totalVotes(_lastPeriod);

    (
      address[] memory _currentWorkingBridgeOperators,
      address[] memory _currentValidatorsOperatingBridge
    ) = getBridgeOperators();

    uint256[] memory _bridgeBallots = _bridgeTrackingContract.getManyTotalBallots(
      _lastPeriod,
      _currentWorkingBridgeOperators
    );

    if (
      !_validateBridgeTrackingResponse(_totalBridgeBallots, _totalBridgeVotes, _bridgeBallots) || _totalBridgeVotes == 0
    ) {
      // Shares equally in case the bridge has nothing to vote or bridge tracking response is incorrect
      for (uint256 _i; _i < _currentValidatorsOperatingBridge.length; ) {
        _bridgeOperatingReward[_currentValidatorsOperatingBridge[_i]] =
          _totalBridgeReward /
          _currentValidatorsOperatingBridge.length;

        unchecked {
          ++_i;
        }
      }
      return;
    }

    (
      uint256 _missingVotesRatioTier1,
      uint256 _missingVotesRatioTier2,
      uint256 _jailDurationForMissingVotesRatioTier2,
      uint256 _skipBridgeOperatorSlashingThreshold
    ) = ISlashIndicator(getContract(ContractType.SLASH_INDICATOR)).getBridgeOperatorSlashingConfigs();

    // Slashes the bridge reward if the total of votes exceeds the slashing threshold.
    bool _shouldSlash = _totalBridgeVotes > _skipBridgeOperatorSlashingThreshold;
    for (uint256 _i; _i < _currentValidatorsOperatingBridge.length; ) {
      // Shares the bridge operators reward proportionally.
      _bridgeOperatingReward[_currentValidatorsOperatingBridge[_i]] =
        (_totalBridgeReward * _bridgeBallots[_i]) /
        _totalBridgeBallots;
      if (_shouldSlash) {
        _slashBridgeOperatorBasedOnPerformance(
          _lastPeriod,
          _currentValidatorsOperatingBridge[_i],
          _MAX_PERCENTAGE - (_bridgeBallots[_i] * _MAX_PERCENTAGE) / _totalBridgeVotes,
          _jailDurationForMissingVotesRatioTier2,
          _missingVotesRatioTier1,
          _missingVotesRatioTier2
        );
      }

      unchecked {
        ++_i;
      }
    }
  }

  /**
   * @dev Returns whether the responses from bridge tracking are correct.
   */
  function _validateBridgeTrackingResponse(
    uint256 _totalBridgeBallots,
    uint256 _totalBridgeVotes,
    uint256[] memory _bridgeBallots
  ) private returns (bool _valid) {
    _valid = true;
    uint256 _sumBallots;
    for (uint _i; _i < _bridgeBallots.length; ) {
      if (_bridgeBallots[_i] > _totalBridgeVotes) {
        _valid = false;
        break;
      }
      _sumBallots += _bridgeBallots[_i];

      unchecked {
        ++_i;
      }
    }
    _valid = _valid && (_sumBallots <= _totalBridgeBallots);
    if (!_valid) {
      emit BridgeTrackingIncorrectlyResponded();
    }
  }

  /**
   * @dev Slashes the validator on the corresponding bridge operator performance. Updates the status of the deprecated reward. Not update the reward amount.
   *
   * Consider validating the bridge tracking response by using the method `_validateBridgeTrackingResponse` before calling this function.
   */
  function _slashBridgeOperatorBasedOnPerformance(
    uint256 _period,
    address _validator,
    uint256 _missedRatio,
    uint256 _jailDurationTier2,
    uint256 _ratioTier1,
    uint256 _ratioTier2
  ) internal {
    ISlashIndicator _slashIndicatorContract = ISlashIndicator(getContract(ContractType.SLASH_INDICATOR));
    if (_missedRatio >= _ratioTier2) {
      _bridgeRewardDeprecatedAtPeriod[_validator][_period] = true;
      _miningRewardDeprecatedAtPeriod[_validator][_period] = true;

      uint256 _newJailUntilBlock = Math.addIfNonZero(block.number, _jailDurationTier2);
      _blockProducerJailedBlock[_validator] = Math.max(_newJailUntilBlock, _blockProducerJailedBlock[_validator]);
      _cannotBailoutUntilBlock[_validator] = Math.max(_newJailUntilBlock, _cannotBailoutUntilBlock[_validator]);

      _slashIndicatorContract.execSlashBridgeOperator(_validator, 2, _period);
      emit ValidatorPunished(_validator, _period, _blockProducerJailedBlock[_validator], 0, true, true);
    } else if (_missedRatio >= _ratioTier1) {
      _bridgeRewardDeprecatedAtPeriod[_validator][_period] = true;
      _slashIndicatorContract.execSlashBridgeOperator(_validator, 1, _period);
      emit ValidatorPunished(_validator, _period, _blockProducerJailedBlock[_validator], 0, false, true);
    }
  }

  /**
   * @dev This loops over all current validators to:
   * - Update delegating reward for and calculate total delegating rewards to be sent to the staking contract,
   * - Distribute the reward of block producers and bridge operators to their treasury addresses,
   * - Update the total deprecated reward if the two previous conditions do not sastify.
   *
   * Note: This method should be called once in the end of each period.
   *
   */
  function _distributeRewardToTreasuriesAndCalculateTotalDelegatingReward(
    uint256 _lastPeriod,
    address[] memory _currentValidators
  ) private returns (uint256 _totalDelegatingReward, uint256[] memory _delegatingRewards) {
    address _consensusAddr;
    address payable _treasury;
    _delegatingRewards = new uint256[](_currentValidators.length);
    for (uint _i; _i < _currentValidators.length; ) {
      _consensusAddr = _currentValidators[_i];
      _treasury = _candidateInfo[_consensusAddr].treasuryAddr;

      if (!_bridgeRewardDeprecated(_consensusAddr, _lastPeriod)) {
        _distributeBridgeOperatingReward(_consensusAddr, _candidateInfo[_consensusAddr].bridgeOperatorAddr, _treasury);
      } else {
        _totalDeprecatedReward += _bridgeOperatingReward[_consensusAddr];
      }

      if (!_jailed(_consensusAddr) && !_miningRewardDeprecated(_consensusAddr, _lastPeriod)) {
        _totalDelegatingReward += _delegatingReward[_consensusAddr];
        _delegatingRewards[_i] = _delegatingReward[_consensusAddr];
        _distributeMiningReward(_consensusAddr, _treasury);
      } else {
        _totalDeprecatedReward += _miningReward[_consensusAddr] + _delegatingReward[_consensusAddr];
      }

      delete _delegatingReward[_consensusAddr];
      delete _miningReward[_consensusAddr];
      delete _bridgeOperatingReward[_consensusAddr];

      unchecked {
        ++_i;
      }
    }
    delete _totalBridgeReward;
  }

  /**
   * @dev Distributes bonus of staking vesting and mining fee for the block producer.
   *
   * Emits the `MiningRewardDistributed` once the reward is distributed successfully.
   * Emits the `MiningRewardDistributionFailed` once the contract fails to distribute reward.
   *
   * Note: This method should be called once in the end of each period.
   *
   */
  function _distributeMiningReward(address _consensusAddr, address payable _treasury) private {
    uint256 _amount = _miningReward[_consensusAddr];
    if (_amount > 0) {
      if (_unsafeSendRON(_treasury, _amount, DEFAULT_ADDITION_GAS)) {
        emit MiningRewardDistributed(_consensusAddr, _treasury, _amount);
        return;
      }

      emit MiningRewardDistributionFailed(_consensusAddr, _treasury, _amount, address(this).balance);
    }
  }

  /**
   * @dev Distribute bonus of staking vesting for the bridge operator.
   *
   * Emits the `BridgeOperatorRewardDistributed` once the reward is distributed successfully.
   * Emits the `BridgeOperatorRewardDistributionFailed` once the contract fails to distribute reward.
   *
   * Note: This method should be called once in the end of each period.
   *
   */
  function _distributeBridgeOperatingReward(
    address _consensusAddr,
    address _bridgeOperator,
    address payable _treasury
  ) private {
    uint256 _amount = _bridgeOperatingReward[_consensusAddr];
    if (_amount > 0) {
      if (_unsafeSendRON(_treasury, _amount, DEFAULT_ADDITION_GAS)) {
        emit BridgeOperatorRewardDistributed(_consensusAddr, _bridgeOperator, _treasury, _amount);
        return;
      }

      emit BridgeOperatorRewardDistributionFailed(
        _consensusAddr,
        _bridgeOperator,
        _treasury,
        _amount,
        address(this).balance
      );
    }
  }

  /**
   * @dev Helper function to settle rewards for delegators of `_currentValidators` at the end of each period,
   * then transfer the rewards from this contract to the staking contract, in order to finalize a period.
   *
   * Emits the `StakingRewardDistributed` once the reward is distributed successfully.
   * Emits the `StakingRewardDistributionFailed` once the contract fails to distribute reward.
   *
   * Note: This method should be called once in the end of each period.
   *
   */
  function _settleAndTransferDelegatingRewards(
    uint256 _period,
    address[] memory _currentValidators,
    uint256 _totalDelegatingReward,
    uint256[] memory _delegatingRewards
  ) private {
    IStaking _staking = IStaking(getContract(ContractType.STAKING));
    if (_totalDelegatingReward > 0) {
      if (_unsafeSendRON(payable(address(_staking)), _totalDelegatingReward)) {
        _staking.execRecordRewards(_currentValidators, _delegatingRewards, _period);
        emit StakingRewardDistributed(_totalDelegatingReward, _currentValidators, _delegatingRewards);
        return;
      }

      emit StakingRewardDistributionFailed(
        _totalDelegatingReward,
        _currentValidators,
        _delegatingRewards,
        address(this).balance
      );
    }
  }

  /**
   * @dev Transfer the deprecated rewards e.g. the rewards that get deprecated when validator is slashed/maintained,
   * to the staking vesting contract
   *
   * Note: This method should be called once in the end of each period.
   */
  function _recycleDeprecatedRewards() private {
    uint256 _withdrawAmount = _totalDeprecatedReward;

    if (_withdrawAmount != 0) {
      address _withdrawTarget = getContract(ContractType.STAKING_VESTING);

      delete _totalDeprecatedReward;

      (bool _success, ) = _withdrawTarget.call{ value: _withdrawAmount }(
        abi.encodeWithSelector(IStakingVesting.receiveRON.selector)
      );

      if (_success) {
        emit DeprecatedRewardRecycled(_withdrawTarget, _withdrawAmount);
      } else {
        emit DeprecatedRewardRecycleFailed(_withdrawTarget, _withdrawAmount, address(this).balance);
      }
    }
  }

  /**
   * @dev Updates the validator set based on the validator candidates from the Staking contract.
   *
   * Emits the `ValidatorSetUpdated` event.
   *
   * Note: This method should be called once in the end of each period.
   *
   */
  function _syncValidatorSet(
    uint256 _newPeriod
  ) private returns (address[] memory _newValidators, address[] memory _unsastifiedCandidates) {
    _unsastifiedCandidates = _syncCandidateSet(_newPeriod);
    uint256[] memory _weights = IStaking(getContract(ContractType.STAKING)).getManyStakingTotals(_candidates);
    uint256[] memory _trustedWeights = IRoninTrustedOrganization(getContract(ContractType.RONIN_TRUSTED_ORGANIZATION))
      .getConsensusWeights(_candidates);
    uint256 _newValidatorCount;
    (_newValidators, _newValidatorCount) = _pcPickValidatorSet(
      _candidates,
      _weights,
      _trustedWeights,
      _maxValidatorNumber,
      _maxPrioritizedValidatorNumber
    );
    _setNewValidatorSet(_newValidators, _newValidatorCount, _newPeriod);
  }

  /**
   * @dev Private helper function helps writing the new validator set into the contract storage.
   *
   * Emits the `ValidatorSetUpdated` event.
   *
   * Note: This method should be called once in the end of each period.
   *
   */
  function _setNewValidatorSet(
    address[] memory _newValidators,
    uint256 _newValidatorCount,
    uint256 _newPeriod
  ) private {
    // Remove exceeding validators in the current set
    for (uint256 _i = _newValidatorCount; _i < validatorCount; ) {
      delete _validatorMap[_validators[_i]];
      delete _validators[_i];

      unchecked {
        ++_i;
      }
    }

    // Remove flag for all validator in the current set
    for (uint _i; _i < _newValidatorCount; ) {
      delete _validatorMap[_validators[_i]];

      unchecked {
        ++_i;
      }
    }

    // Update new validator set and set flag correspondingly.
    for (uint256 _i; _i < _newValidatorCount; ) {
      address _newValidator = _newValidators[_i];
      _validatorMap[_newValidator] = EnumFlags.ValidatorFlag.Both;
      _validators[_i] = _newValidator;

      unchecked {
        ++_i;
      }
    }

    validatorCount = _newValidatorCount;
    emit ValidatorSetUpdated(_newPeriod, _newValidators);
  }

  /**
   * @dev Activate/Deactivate the validators from producing blocks, based on their in jail status and maintenance status.
   *
   * Requirements:
   * - This method is called at the end of each epoch
   *
   * Emits the `BlockProducerSetUpdated` event.
   * Emits the `BridgeOperatorSetUpdated` event.
   *
   */
  function _revampRoles(uint256 _newPeriod, uint256 _nextEpoch, address[] memory _currentValidators) private {
    bool[] memory _maintainedList = IMaintenance(getContract(ContractType.MAINTENANCE)).checkManyMaintained(
      _currentValidators,
      block.number + 1
    );

    for (uint _i; _i < _currentValidators.length; ) {
      address _validator = _currentValidators[_i];
      bool _emergencyExitRequested = block.timestamp <= _emergencyExitJailedTimestamp[_validator];
      bool _isProducerBefore = isBlockProducer(_validator);
      bool _isProducerAfter = !(_jailedAtBlock(_validator, block.number + 1) ||
        _maintainedList[_i] ||
        _emergencyExitRequested);

      if (!_isProducerBefore && _isProducerAfter) {
        _validatorMap[_validator] = _validatorMap[_validator].addFlag(EnumFlags.ValidatorFlag.BlockProducer);
      } else if (_isProducerBefore && !_isProducerAfter) {
        _validatorMap[_validator] = _validatorMap[_validator].removeFlag(EnumFlags.ValidatorFlag.BlockProducer);
      }

      bool _isBridgeOperatorBefore = isOperatingBridge(_validator);
      bool _isBridgeOperatorAfter = !_emergencyExitRequested;
      if (!_isBridgeOperatorBefore && _isBridgeOperatorAfter) {
        _validatorMap[_validator] = _validatorMap[_validator].addFlag(EnumFlags.ValidatorFlag.BridgeOperator);
      } else if (_isBridgeOperatorBefore && !_isBridgeOperatorAfter) {
        _validatorMap[_validator] = _validatorMap[_validator].removeFlag(EnumFlags.ValidatorFlag.BridgeOperator);
      }

      unchecked {
        ++_i;
      }
    }

    (address[] memory _bridgeOperators, ) = getBridgeOperators();
    emit BlockProducerSetUpdated(_newPeriod, _nextEpoch, getBlockProducers());
    emit BridgeOperatorSetUpdated(_newPeriod, _nextEpoch, _bridgeOperators);
  }

  /**
   * @dev Override `CandidateManager-_isTrustedOrg`.
   */
  function _isTrustedOrg(address _consensusAddr) internal view override returns (bool) {
    return
      IRoninTrustedOrganization(getContract(ContractType.RONIN_TRUSTED_ORGANIZATION)).getConsensusWeight(
        _consensusAddr
      ) > 0;
  }
}<|MERGE_RESOLUTION|>--- conflicted
+++ resolved
@@ -24,21 +24,12 @@
   RONTransferHelper,
   PCUSortValidators,
   PCUPickValidatorSet,
-<<<<<<< HEAD
   HasContracts,
   HasStakingVestingDeprecated,
   HasBridgeTrackingDeprecated,
   HasMaintenanceDeprecated,
   HasSlashIndicatorDeprecated,
-  EmergencyExit,
-  DelegateGuard
-=======
-  HasStakingVestingContract,
-  HasBridgeTrackingContract,
-  HasMaintenanceContract,
-  HasSlashIndicatorContract,
   EmergencyExit
->>>>>>> e719f882
 {
   using EnumFlags for EnumFlags.ValidatorFlag;
 

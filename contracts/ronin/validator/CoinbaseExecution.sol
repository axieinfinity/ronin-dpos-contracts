// SPDX-License-Identifier: MIT

pragma solidity ^0.8.9;

import "../../extensions/collections/HasContracts.sol";
import "../../extensions/RONTransferHelper.sol";
import "../../interfaces/IProfile.sol";
import "../../interfaces/IStakingVesting.sol";
import "../../interfaces/IMaintenance.sol";
import "../../interfaces/IRoninTrustedOrganization.sol";
import "../../interfaces/IFastFinalityTracking.sol";
import "../../interfaces/slash-indicator/ISlashIndicator.sol";
import "../../interfaces/validator/ICoinbaseExecution.sol";
import "../../libraries/EnumFlags.sol";
import "../../libraries/Math.sol";
import { HasStakingVestingDeprecated, HasBridgeTrackingDeprecated, HasMaintenanceDeprecated, HasSlashIndicatorDeprecated } from "../../utils/DeprecatedSlots.sol";
import "../../precompile-usages/PCUSortValidators.sol";
import "../../precompile-usages/PCUPickValidatorSet.sol";
import "./storage-fragments/CommonStorage.sol";
import "./CandidateManager.sol";
import { EmergencyExit } from "./EmergencyExit.sol";
<<<<<<< HEAD
import { TPoolId } from "../../udvts/Types.sol";
=======
import { ErrCallerMustBeCoinbase } from "../../utils/CommonErrors.sol";
>>>>>>> 89b56d78

abstract contract CoinbaseExecution is
  ICoinbaseExecution,
  RONTransferHelper,
  PCUSortValidators,
  PCUPickValidatorSet,
  HasContracts,
  HasStakingVestingDeprecated,
  HasBridgeTrackingDeprecated,
  HasMaintenanceDeprecated,
  HasSlashIndicatorDeprecated,
  EmergencyExit
{
  using EnumFlags for EnumFlags.ValidatorFlag;

  modifier onlyCoinbase() {
    _requireCoinbase();
    _;
  }

  modifier whenEpochEnding() {
    if (!epochEndingAt(block.number)) revert ErrAtEndOfEpochOnly();
    _;
  }

  modifier oncePerEpoch() {
    if (epochOf(_lastUpdatedBlock) >= epochOf(block.number)) revert ErrAlreadyWrappedEpoch();
    _lastUpdatedBlock = block.number;
    _;
  }

  function _requireCoinbase() private view {
    if (msg.sender != block.coinbase) revert ErrCallerMustBeCoinbase();
  }

  /**
   * @inheritdoc ICoinbaseExecution
   */
  function submitBlockReward() external payable override onlyCoinbase {
<<<<<<< HEAD
    address id = _convertC2P(TConsensus.wrap(msg.sender));

    bool requestForBlockProducer = _isBlockProducerById(id) &&
      !_jailed(id) &&
      !_miningRewardDeprecatedById(id, currentPeriod());

    (, uint256 blockProducerBonus, ) = IStakingVesting(getContract(ContractType.STAKING_VESTING)).requestBonus({
      forBlockProducer: requestForBlockProducer,
      forBridgeOperator: false
    });
=======
    bool requestForBlockProducer = isBlockProducer(msg.sender) &&
      !_jailed(msg.sender) &&
      !_miningRewardDeprecated(msg.sender, currentPeriod());

    (, uint256 blockProducerBonus, , uint256 fastFinalityRewardPercentage) = IStakingVesting(
      getContract(ContractType.STAKING_VESTING)
    ).requestBonus({ forBlockProducer: requestForBlockProducer, forBridgeOperator: false });
>>>>>>> 89b56d78

    // Deprecates reward for non-validator or slashed validator
    if (!requestForBlockProducer) {
      _totalDeprecatedReward += msg.value;
      emit BlockRewardDeprecated(id, msg.value, BlockRewardDeprecatedType.UNAVAILABILITY);
      return;
    }

<<<<<<< HEAD
    emit BlockRewardSubmitted(id, msg.value, blockProducerBonus);

    uint256 period = currentPeriod();
    uint256 reward = msg.value + blockProducerBonus;
    uint256 cutOffReward;
    if (_miningRewardBailoutCutOffAtPeriod[id][period]) {
      (, , , uint256 cutOffPercentage) = ISlashIndicator(getContract(ContractType.SLASH_INDICATOR))
        .getCreditScoreConfigs();
      cutOffReward = (reward * cutOffPercentage) / _MAX_PERCENTAGE;
      _totalDeprecatedReward += cutOffReward;
      emit BlockRewardDeprecated(id, cutOffReward, BlockRewardDeprecatedType.AFTER_BAILOUT);
    }

    reward -= cutOffReward;
    (uint256 minRate, uint256 maxRate) = IStaking(getContract(ContractType.STAKING)).getCommissionRateRange();
    uint256 rate = Math.max(Math.min(_candidateInfo[id].commissionRate, maxRate), minRate);
    uint256 miningAmount = (rate * reward) / _MAX_PERCENTAGE;
    _miningReward[id] += miningAmount;

    uint256 delegatingAmount = reward - miningAmount;
    _delegatingReward[id] += delegatingAmount;
=======
    emit BlockRewardSubmitted(msg.sender, msg.value, blockProducerBonus);

    uint256 period = currentPeriod();
    uint256 reward = msg.value + blockProducerBonus;
    uint256 rewardFastFinality = (reward * fastFinalityRewardPercentage) / _MAX_PERCENTAGE; // reward for fast finality
    uint256 rewardProducingBlock = reward - rewardFastFinality; // reward for producing blocks
    uint256 cutOffReward;

    // Add fast finality reward to total reward for current epoch, then split it later in the {wrapupEpoch} method.
    _totalFastFinalityReward += rewardFastFinality;

    if (_miningRewardBailoutCutOffAtPeriod[msg.sender][period]) {
      (, , , uint256 cutOffPercentage) = ISlashIndicator(getContract(ContractType.SLASH_INDICATOR))
        .getCreditScoreConfigs();
      cutOffReward = (rewardProducingBlock * cutOffPercentage) / _MAX_PERCENTAGE;
      _totalDeprecatedReward += cutOffReward;
      emit BlockRewardDeprecated(msg.sender, cutOffReward, BlockRewardDeprecatedType.AFTER_BAILOUT);
    }

    rewardProducingBlock -= cutOffReward;
    (uint256 minRate, uint256 maxRate) = IStaking(getContract(ContractType.STAKING)).getCommissionRateRange();
    uint256 rate = Math.max(Math.min(_candidateInfo[msg.sender].commissionRate, maxRate), minRate);
    uint256 miningAmount = (rate * rewardProducingBlock) / _MAX_PERCENTAGE;
    _miningReward[msg.sender] += miningAmount;

    uint256 delegatingAmount = rewardProducingBlock - miningAmount;
    _delegatingReward[msg.sender] += delegatingAmount;
>>>>>>> 89b56d78
  }

  /**
   * @inheritdoc ICoinbaseExecution
   */
  function wrapUpEpoch() external payable virtual override onlyCoinbase whenEpochEnding oncePerEpoch {
    uint256 _newPeriod = _computePeriod(block.timestamp);
    bool _periodEnding = _isPeriodEnding(_newPeriod);

    address[] memory _currentValidators = getValidators();
    address[] memory _revokedCandidates;
    uint256 _epoch = epochOf(block.number);
    uint256 _nextEpoch = _epoch + 1;
    uint256 _lastPeriod = currentPeriod();

    _syncFastFinalityReward(_epoch, _currentValidators);

    if (_periodEnding) {
      (
        uint256 _totalDelegatingReward,
        uint256[] memory _delegatingRewards
      ) = _distributeRewardToTreasuriesAndCalculateTotalDelegatingReward(_lastPeriod, _currentValidators);
      _settleAndTransferDelegatingRewards(_lastPeriod, _currentValidators, _totalDelegatingReward, _delegatingRewards);
      _tryRecycleLockedFundsFromEmergencyExits();
      _recycleDeprecatedRewards();
      ISlashIndicator _slashIndicatorContract = ISlashIndicator(getContract(ContractType.SLASH_INDICATOR));
      _slashIndicatorContract.execUpdateCreditScores(_currentValidators, _lastPeriod);
      (_currentValidators, _revokedCandidates) = _syncValidatorSet(_newPeriod);
      if (_revokedCandidates.length > 0) {
        _slashIndicatorContract.execResetCreditScores(_revokedCandidates);
      }
      _currentPeriodStartAtBlock = block.number + 1;
    }
    _revampRoles(_newPeriod, _nextEpoch, _currentValidators);
    emit WrappedUpEpoch(_lastPeriod, _epoch, _periodEnding);
    _periodOf[_nextEpoch] = _newPeriod;
    _lastUpdatedPeriod = _newPeriod;
  }

  /**
   * @dev This method calculate and update reward of each `validators` accordingly thier fast finality voting performance
   * in the `epoch`. The leftover reward is added to the {_totalDeprecatedReward} and is recycled later to the
   * {StakingVesting} contract.
   *
   * Requirements:
   * - This method is only called once each epoch.
   */
  function _syncFastFinalityReward(uint256 epoch, address[] memory validators) private {
    uint256[] memory voteCounts = IFastFinalityTracking(getContract(ContractType.FAST_FINALTIY_TRACKING))
      .getManyFinalityVoteCounts(epoch, validators);
    uint256 divisor = _numberOfBlocksInEpoch * validators.length;
    uint256 iReward;
    uint256 totalReward = _totalFastFinalityReward;
    uint256 totalDispensedReward = 0;

    for (uint i; i < validators.length; ) {
      iReward = (totalReward * voteCounts[i]) / divisor;
      _fastFinalityReward[validators[i]] += iReward;
      totalDispensedReward += iReward;
      unchecked {
        ++i;
      }
    }

    _totalDeprecatedReward += (totalReward - totalDispensedReward);
    delete _totalFastFinalityReward;
  }

  /**
   * @dev This loops over all current validators to:
   * - Update delegating reward for and calculate total delegating rewards to be sent to the staking contract,
   * - Distribute the reward of block producers and bridge operators to their treasury addresses,
   * - Update the total deprecated reward if the two previous conditions do not sastify.
   *
   * Note: This method should be called once in the end of each period.
   *
   */
  function _distributeRewardToTreasuriesAndCalculateTotalDelegatingReward(
    uint256 _lastPeriod,
    address[] memory _currentValidators
  ) private returns (uint256 _totalDelegatingReward, uint256[] memory _delegatingRewards) {
    address _consensusAddr;
    address payable _treasury;
    _delegatingRewards = new uint256[](_currentValidators.length);

    for (uint _i; _i < _currentValidators.length; ) {
      _consensusAddr = _currentValidators[_i];
      _treasury = _candidateInfo[_consensusAddr].treasuryAddr;

      if (!_jailed(_consensusAddr) && !_miningRewardDeprecatedById(_consensusAddr, _lastPeriod)) {
        _totalDelegatingReward += _delegatingReward[_consensusAddr];
        _delegatingRewards[_i] = _delegatingReward[_consensusAddr];
        _distributeMiningReward(_consensusAddr, _treasury);
        _distributeFastFinalityReward(_consensusAddr, _treasury);
      } else {
        _totalDeprecatedReward +=
          _miningReward[_consensusAddr] +
          _delegatingReward[_consensusAddr] +
          _fastFinalityReward[_consensusAddr];
      }

      delete _delegatingReward[_consensusAddr];
      delete _miningReward[_consensusAddr];
      delete _fastFinalityReward[_consensusAddr];

      unchecked {
        ++_i;
      }
    }
  }

  /**
   * @dev Distributes bonus of staking vesting and mining fee for the block producer.
   *
   * Emits the `MiningRewardDistributed` once the reward is distributed successfully.
   * Emits the `MiningRewardDistributionFailed` once the contract fails to distribute reward.
   *
   * Note: This method should be called once in the end of each period.
   *
   */
  function _distributeMiningReward(address _consensusAddr, address payable _treasury) private {
    uint256 _amount = _miningReward[_consensusAddr];
    if (_amount > 0) {
      if (_unsafeSendRONLimitGas(_treasury, _amount, DEFAULT_ADDITION_GAS)) {
        emit MiningRewardDistributed(_consensusAddr, _treasury, _amount);
        return;
      }

      emit MiningRewardDistributionFailed(_consensusAddr, _treasury, _amount, address(this).balance);
    }
  }

  function _distributeFastFinalityReward(address _consensusAddr, address payable _treasury) private {
    uint256 _amount = _fastFinalityReward[_consensusAddr];
    if (_amount > 0) {
      if (_unsafeSendRONLimitGas(_treasury, _amount, DEFAULT_ADDITION_GAS)) {
        emit FastFinalityRewardDistributed(_consensusAddr, _treasury, _amount);
        return;
      }

      emit FastFinalityRewardDistributionFailed(_consensusAddr, _treasury, _amount, address(this).balance);
    }
  }

  /**
   * @dev Helper function to settle rewards for delegators of `_currentValidators` at the end of each period,
   * then transfer the rewards from this contract to the staking contract, in order to finalize a period.
   *
   * Emits the `StakingRewardDistributed` once the reward is distributed successfully.
   * Emits the `StakingRewardDistributionFailed` once the contract fails to distribute reward.
   *
   * Note: This method should be called once in the end of each period.
   *
   */
  function _settleAndTransferDelegatingRewards(
    uint256 _period,
    address[] memory _currentValidators,
    uint256 _totalDelegatingReward,
    uint256[] memory _delegatingRewards
  ) private {
    IStaking _staking = IStaking(getContract(ContractType.STAKING));
    if (_totalDelegatingReward > 0) {
      if (_unsafeSendRON(payable(address(_staking)), _totalDelegatingReward)) {
        _staking.execRecordRewards(_currentValidators, _delegatingRewards, _period);
        emit StakingRewardDistributed(_totalDelegatingReward, _currentValidators, _delegatingRewards);
        return;
      }

      emit StakingRewardDistributionFailed(
        _totalDelegatingReward,
        _currentValidators,
        _delegatingRewards,
        address(this).balance
      );
    }
  }

  /**
   * @dev Transfer the deprecated rewards e.g. the rewards that get deprecated when validator is slashed/maintained,
   * to the staking vesting contract
   *
   * Note: This method should be called once in the end of each period.
   */
  function _recycleDeprecatedRewards() private {
    uint256 _withdrawAmount = _totalDeprecatedReward;

    if (_withdrawAmount != 0) {
      address _withdrawTarget = getContract(ContractType.STAKING_VESTING);

      delete _totalDeprecatedReward;

      (bool _success, ) = _withdrawTarget.call{ value: _withdrawAmount }(
        abi.encodeWithSelector(IStakingVesting.receiveRON.selector)
      );

      if (_success) {
        emit DeprecatedRewardRecycled(_withdrawTarget, _withdrawAmount);
      } else {
        emit DeprecatedRewardRecycleFailed(_withdrawTarget, _withdrawAmount, address(this).balance);
      }
    }
  }

  /**
   * @dev Updates the validator set based on the validator candidates from the Staking contract.
   *
   * Emits the `ValidatorSetUpdated` event.
   *
   * Note: This method should be called once in the end of each period.
   *
   */
  function _syncValidatorSet(
    uint256 _newPeriod
  ) private returns (address[] memory _newValidators, address[] memory _unsastifiedCandidates) {
    _unsastifiedCandidates = _syncCandidateSet(_newPeriod);
    uint256[] memory _weights = IStaking(getContract(ContractType.STAKING)).getManyStakingTotalsById(_candidates);
    uint256[] memory _trustedWeights = IRoninTrustedOrganization(getContract(ContractType.RONIN_TRUSTED_ORGANIZATION))
      .getConsensusWeights(_candidates);
    uint256 _newValidatorCount;
    (_newValidators, _newValidatorCount) = _pcPickValidatorSet(
      _candidates,
      _weights,
      _trustedWeights,
      _maxValidatorNumber,
      _maxPrioritizedValidatorNumber
    );
    _setNewValidatorSet(_newValidators, _newValidatorCount, _newPeriod);
  }

  /**
   * @dev Private helper function helps writing the new validator set into the contract storage.
   *
   * Emits the `ValidatorSetUpdated` event.
   *
   * Note: This method should be called once in the end of each period.
   *
   */
  function _setNewValidatorSet(
    address[] memory _newValidators,
    uint256 _newValidatorCount,
    uint256 _newPeriod
  ) private {
    // Remove exceeding validators in the current set
    for (uint256 _i = _newValidatorCount; _i < _validatorCount; ) {
      delete _validatorMap[_validatorIds[_i]];
      delete _validatorIds[_i];

      unchecked {
        ++_i;
      }
    }

    // Remove flag for all validator in the current set
    for (uint _i; _i < _newValidatorCount; ) {
      delete _validatorMap[_validatorIds[_i]];

      unchecked {
        ++_i;
      }
    }

    // Update new validator set and set flag correspondingly.
    for (uint256 _i; _i < _newValidatorCount; ) {
      address _newValidator = _newValidators[_i];
      _validatorMap[_newValidator] = EnumFlags.ValidatorFlag.Both;
      _validatorIds[_i] = _newValidator;

      unchecked {
        ++_i;
      }
    }

    _validatorCount = _newValidatorCount;
    emit ValidatorSetUpdated(_newPeriod, _newValidators);
  }

  /**
   * @dev Activate/Deactivate the validators from producing blocks, based on their in jail status and maintenance status.
   *
   * Requirements:
   * - This method is called at the end of each epoch
   *
   * Emits the `BlockProducerSetUpdated` event.
   * Emits the `BridgeOperatorSetUpdated` event.
   *
   */
  function _revampRoles(uint256 _newPeriod, uint256 _nextEpoch, address[] memory _currentValidators) private {
    bool[] memory _maintainedList = IMaintenance(getContract(ContractType.MAINTENANCE)).checkManyMaintainedById(
      _currentValidators,
      block.number + 1
    );

    for (uint _i; _i < _currentValidators.length; ) {
      address validatorId = _currentValidators[_i];
      bool emergencyExitRequested = block.timestamp <= _emergencyExitJailedTimestamp[validatorId];
      bool isProducerBefore = _isBlockProducerById(validatorId);
      bool isProducerAfter = !(_jailedAtBlock(validatorId, block.number + 1) ||
        _maintainedList[_i] ||
        emergencyExitRequested);

      if (!isProducerBefore && isProducerAfter) {
        _validatorMap[validatorId] = _validatorMap[validatorId].addFlag(EnumFlags.ValidatorFlag.BlockProducer);
      } else if (isProducerBefore && !isProducerAfter) {
        _validatorMap[validatorId] = _validatorMap[validatorId].removeFlag(EnumFlags.ValidatorFlag.BlockProducer);
      }

      unchecked {
        ++_i;
      }
    }
    emit BlockProducerSetUpdated(_newPeriod, _nextEpoch, getBlockProducers());
  }

  /**
   * @dev Override `CandidateManager-_isTrustedOrg`.
   */
  function _isTrustedOrg(address _consensusAddr) internal view override returns (bool) {
    return
      IRoninTrustedOrganization(getContract(ContractType.RONIN_TRUSTED_ORGANIZATION)).getConsensusWeight(
        _consensusAddr
      ) > 0;
  }
}<|MERGE_RESOLUTION|>--- conflicted
+++ resolved
@@ -19,11 +19,8 @@
 import "./storage-fragments/CommonStorage.sol";
 import "./CandidateManager.sol";
 import { EmergencyExit } from "./EmergencyExit.sol";
-<<<<<<< HEAD
 import { TPoolId } from "../../udvts/Types.sol";
-=======
 import { ErrCallerMustBeCoinbase } from "../../utils/CommonErrors.sol";
->>>>>>> 89b56d78
 
 abstract contract CoinbaseExecution is
   ICoinbaseExecution,
@@ -63,26 +60,15 @@
    * @inheritdoc ICoinbaseExecution
    */
   function submitBlockReward() external payable override onlyCoinbase {
-<<<<<<< HEAD
     address id = _convertC2P(TConsensus.wrap(msg.sender));
 
     bool requestForBlockProducer = _isBlockProducerById(id) &&
       !_jailed(id) &&
       !_miningRewardDeprecatedById(id, currentPeriod());
 
-    (, uint256 blockProducerBonus, ) = IStakingVesting(getContract(ContractType.STAKING_VESTING)).requestBonus({
-      forBlockProducer: requestForBlockProducer,
-      forBridgeOperator: false
-    });
-=======
-    bool requestForBlockProducer = isBlockProducer(msg.sender) &&
-      !_jailed(msg.sender) &&
-      !_miningRewardDeprecated(msg.sender, currentPeriod());
-
     (, uint256 blockProducerBonus, , uint256 fastFinalityRewardPercentage) = IStakingVesting(
       getContract(ContractType.STAKING_VESTING)
     ).requestBonus({ forBlockProducer: requestForBlockProducer, forBridgeOperator: false });
->>>>>>> 89b56d78
 
     // Deprecates reward for non-validator or slashed validator
     if (!requestForBlockProducer) {
@@ -91,30 +77,7 @@
       return;
     }
 
-<<<<<<< HEAD
     emit BlockRewardSubmitted(id, msg.value, blockProducerBonus);
-
-    uint256 period = currentPeriod();
-    uint256 reward = msg.value + blockProducerBonus;
-    uint256 cutOffReward;
-    if (_miningRewardBailoutCutOffAtPeriod[id][period]) {
-      (, , , uint256 cutOffPercentage) = ISlashIndicator(getContract(ContractType.SLASH_INDICATOR))
-        .getCreditScoreConfigs();
-      cutOffReward = (reward * cutOffPercentage) / _MAX_PERCENTAGE;
-      _totalDeprecatedReward += cutOffReward;
-      emit BlockRewardDeprecated(id, cutOffReward, BlockRewardDeprecatedType.AFTER_BAILOUT);
-    }
-
-    reward -= cutOffReward;
-    (uint256 minRate, uint256 maxRate) = IStaking(getContract(ContractType.STAKING)).getCommissionRateRange();
-    uint256 rate = Math.max(Math.min(_candidateInfo[id].commissionRate, maxRate), minRate);
-    uint256 miningAmount = (rate * reward) / _MAX_PERCENTAGE;
-    _miningReward[id] += miningAmount;
-
-    uint256 delegatingAmount = reward - miningAmount;
-    _delegatingReward[id] += delegatingAmount;
-=======
-    emit BlockRewardSubmitted(msg.sender, msg.value, blockProducerBonus);
 
     uint256 period = currentPeriod();
     uint256 reward = msg.value + blockProducerBonus;
@@ -130,18 +93,15 @@
         .getCreditScoreConfigs();
       cutOffReward = (rewardProducingBlock * cutOffPercentage) / _MAX_PERCENTAGE;
       _totalDeprecatedReward += cutOffReward;
-      emit BlockRewardDeprecated(msg.sender, cutOffReward, BlockRewardDeprecatedType.AFTER_BAILOUT);
+      emit BlockRewardDeprecated(id, cutOffReward, BlockRewardDeprecatedType.AFTER_BAILOUT);
     }
 
     rewardProducingBlock -= cutOffReward;
     (uint256 minRate, uint256 maxRate) = IStaking(getContract(ContractType.STAKING)).getCommissionRateRange();
-    uint256 rate = Math.max(Math.min(_candidateInfo[msg.sender].commissionRate, maxRate), minRate);
+    uint256 rate = Math.max(Math.min(_candidateInfo[id].commissionRate, maxRate), minRate);
     uint256 miningAmount = (rate * rewardProducingBlock) / _MAX_PERCENTAGE;
-    _miningReward[msg.sender] += miningAmount;
-
-    uint256 delegatingAmount = rewardProducingBlock - miningAmount;
-    _delegatingReward[msg.sender] += delegatingAmount;
->>>>>>> 89b56d78
+    _miningReward[id] += miningAmount;
+    _delegatingReward[id] += (rewardProducingBlock - miningAmount);
   }
 
   /**

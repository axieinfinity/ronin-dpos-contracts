--- conflicted
+++ resolved
@@ -58,10 +58,7 @@
 
     (, uint256 _blockProducerBonus, uint256 _bridgeOperatorBonus) = IStakingVesting(
       getContract(Roles.STAKING_VESTING_CONTRACT)
-    ).requestBonus({
-        _forBlockProducer: _requestForBlockProducer,
-        _forBridgeOperator: true
-      });
+    ).requestBonus({ _forBlockProducer: _requestForBlockProducer, _forBridgeOperator: true });
 
     _totalBridgeReward += _bridgeOperatorBonus;
 
@@ -137,12 +134,8 @@
    * Note: This method should be called once in the end of each period.
    *
    */
-<<<<<<< HEAD
-  function _syncBridgeOperatingReward(uint256 _lastPeriod, address[] memory _currentValidators) internal {
+  function _syncBridgeOperatingReward(uint256 _lastPeriod) internal {
     IBridgeTracking _bridgeTrackingContract = IBridgeTracking(getContract(Roles.BRIDGE_TRACKING_CONTRACT));
-=======
-  function _syncBridgeOperatingReward(uint256 _lastPeriod) internal {
->>>>>>> fba9d55b
     uint256 _totalBridgeBallots = _bridgeTrackingContract.totalBallots(_lastPeriod);
     uint256 _totalBridgeVotes = _bridgeTrackingContract.totalVotes(_lastPeriod);
 

// SPDX-License-Identifier: MIT

pragma solidity ^0.8.9;

import "../../extensions/RONTransferHelper.sol";
import "../../interfaces/IRoninGovernanceAdmin.sol";
import "../../interfaces/validator/IEmergencyExit.sol";
import "./storage-fragments/CommonStorage.sol";
import "./CandidateManager.sol";

abstract contract EmergencyExit is IEmergencyExit, RONTransferHelper, CandidateManager, CommonStorage {
  /**
   * @inheritdoc IEmergencyExit
   */
  function emergencyExitLockedAmount() external view returns (uint256) {
    return _emergencyExitLockedAmount;
  }

  /**
   * @inheritdoc IEmergencyExit
   */
  function emergencyExpiryDuration() external view returns (uint256) {
    return _emergencyExpiryDuration;
  }

  /**
   * @inheritdoc IEmergencyExit
   */
  function execEmergencyExit(
    address _consensusAddr,
    uint256 _secLeftToRevoke
  ) external onlyContract(ContractType.STAKING) {
    EmergencyExitInfo storage _info = _exitInfo[_consensusAddr];
    if (_info.recyclingAt != 0) revert ErrAlreadyRequestedEmergencyExit();

    uint256 _revokingTimestamp = block.timestamp + _secLeftToRevoke;
    _setRevokingTimestamp(_candidateInfo[_consensusAddr], _revokingTimestamp);
    _emergencyExitJailedTimestamp[_consensusAddr] = _revokingTimestamp;

    uint256 _deductedAmount = IStaking(msg.sender).execDeductStakingAmount(_consensusAddr, _emergencyExitLockedAmount);
    if (_deductedAmount > 0) {
      uint256 _recyclingAt = block.timestamp + _emergencyExpiryDuration;
      _lockedConsensusList.push(_consensusAddr);
      _info.lockedAmount = _deductedAmount;
      _info.recyclingAt = _recyclingAt;
      IRoninGovernanceAdmin(_getAdmin()).createEmergencyExitPoll(
        _consensusAddr,
        _candidateInfo[_consensusAddr].treasuryAddr,
        block.timestamp,
        _recyclingAt
      );
    }
    emit EmergencyExitRequested(_consensusAddr, _deductedAmount);
  }

  /**
   * @inheritdoc IEmergencyExit
   */
  function setEmergencyExitLockedAmount(uint256 _emergencyExitLockedAmount) external onlyAdmin {
    _setEmergencyExitLockedAmount(_emergencyExitLockedAmount);
  }

  /**
   * @inheritdoc IEmergencyExit
   */
  function setEmergencyExpiryDuration(uint256 _emergencyExpiryDuration) external onlyAdmin {
    _setEmergencyExpiryDuration(_emergencyExpiryDuration);
  }

  /**
   * @inheritdoc IEmergencyExit
   */
  function execReleaseLockedFundForEmergencyExitRequest(
    address _consensusAddr,
    address payable _recipient
  ) external onlyAdmin {
    if (_exitInfo[_consensusAddr].recyclingAt == 0) {
      return;
    }

    uint256 _length = _lockedConsensusList.length;
    uint256 _index = _length;

    for (uint _i; _i < _length; ) {
      if (_lockedConsensusList[_i] == _consensusAddr) {
        _index = _i;
        break;
      }

      unchecked {
        ++_i;
      }
    }

    // The locked amount might be recycled
    if (_index == _length) {
      return;
    }

    uint256 _amount = _exitInfo[_consensusAddr].lockedAmount;
    if (_amount > 0) {
      delete _exitInfo[_consensusAddr];
      if (_length > 1) {
        _lockedConsensusList[_index] = _lockedConsensusList[_length - 1];
      }
      _lockedConsensusList.pop();

      _lockedFundReleased[_consensusAddr] = true;
      if (_unsafeSendRON(_recipient, _amount, DEFAULT_ADDITION_GAS)) {
        emit EmergencyExitLockedFundReleased(_consensusAddr, _recipient, _amount);
        return;
      }

      emit EmergencyExitLockedFundReleasingFailed(_consensusAddr, _recipient, _amount, address(this).balance);
    }
  }

  /**
   * @dev Tries to recycle the locked funds from emergency exit requests.
   */
  function _tryRecycleLockedFundsFromEmergencyExits() internal {
    uint256 _length = _lockedConsensusList.length;

    uint256 _i;
    address _addr;
    EmergencyExitInfo storage _info;

    while (_i < _length) {
      _addr = _lockedConsensusList[_i];
      _info = _exitInfo[_addr];

      if (_info.recyclingAt <= block.timestamp) {
        _totalDeprecatedReward += _info.lockedAmount;

        delete _exitInfo[_addr];
        if (--_length > 0) {
          _lockedConsensusList[_i] = _lockedConsensusList[_length];
        }
        _lockedConsensusList.pop();
        continue;
      }

      unchecked {
        _i++;
      }
    }
  }

  /**
   * @dev Override `CandidateManager-_emergencyExitLockedFundReleased`.
   */
  function _emergencyExitLockedFundReleased(address _consensusAddr) internal virtual override returns (bool) {
    return _lockedFundReleased[_consensusAddr];
  }

  /**
   * @dev Override `CandidateManager-_removeCandidate`.
   */
  function _removeCandidate(address _consensusAddr) internal override {
    delete _lockedFundReleased[_consensusAddr];
    super._removeCandidate(_consensusAddr);
  }

  /**
<<<<<<< HEAD
   * @dev Override `ValidatorInfoStorage-_bridgeOperatorOfCandidateId`.
   */
  function _bridgeOperatorOfCandidateId(
    address _consensusAddr
  ) internal view virtual override(CandidateManager, ValidatorInfoStorage) returns (address) {
    return CandidateManager._bridgeOperatorOfCandidateId(_consensusAddr);
  }

  function _convertC2P(
    TConsensus consensusAddr
  ) internal view virtual override(CandidateManager, CommonStorage) returns (address) {
    return CandidateManager._convertC2P(consensusAddr);
  }

  function _convertManyC2P(
    TConsensus[] memory consensusAddrs
  ) internal view virtual override(CandidateManager, CommonStorage) returns (address[] memory) {
    return CandidateManager._convertManyC2P(consensusAddrs);
  }

  /**
=======
>>>>>>> 3beb6462
   * @dev See `setEmergencyExitLockedAmount.
   */
  function _setEmergencyExitLockedAmount(uint256 _amount) internal {
    _emergencyExitLockedAmount = _amount;
    emit EmergencyExitLockedAmountUpdated(_amount);
  }

  /**
   * @dev See `setEmergencyExpiryDuration`.
   */
  function _setEmergencyExpiryDuration(uint256 _duration) internal {
    _emergencyExpiryDuration = _duration;
    emit EmergencyExpiryDurationUpdated(_duration);
  }
}<|MERGE_RESOLUTION|>--- conflicted
+++ resolved
@@ -161,16 +161,6 @@
     super._removeCandidate(_consensusAddr);
   }
 
-  /**
-<<<<<<< HEAD
-   * @dev Override `ValidatorInfoStorage-_bridgeOperatorOfCandidateId`.
-   */
-  function _bridgeOperatorOfCandidateId(
-    address _consensusAddr
-  ) internal view virtual override(CandidateManager, ValidatorInfoStorage) returns (address) {
-    return CandidateManager._bridgeOperatorOfCandidateId(_consensusAddr);
-  }
-
   function _convertC2P(
     TConsensus consensusAddr
   ) internal view virtual override(CandidateManager, CommonStorage) returns (address) {
@@ -184,8 +174,6 @@
   }
 
   /**
-=======
->>>>>>> 3beb6462
    * @dev See `setEmergencyExitLockedAmount.
    */
   function _setEmergencyExitLockedAmount(uint256 _amount) internal {

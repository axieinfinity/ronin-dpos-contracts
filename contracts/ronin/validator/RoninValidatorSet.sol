--- conflicted
+++ resolved
@@ -53,13 +53,9 @@
     _setEmergencyExitLockedAmount(__emergencyExitConfigs[0]);
     _setEmergencyExpiryDuration(__emergencyExitConfigs[1]);
     _numberOfBlocksInEpoch = __numberOfBlocksInEpoch;
-<<<<<<< HEAD
-    _initOriginAddress();
   }
 
   function initializeV2() external reinitializer(2) {
-    _initOriginAddress();
-
     _setContract(ContractType.STAKING, ______deprecatedStakingContract);
     _setContract(ContractType.MAINTENANCE, ______deprecatedMaintenance);
     _setContract(ContractType.SLASH_INDICATOR, ______deprecatedSlashIndicator);
@@ -73,8 +69,6 @@
     delete ______deprecatedStakingVesting;
     delete ______deprecatedBridgeTracking;
     delete ______deprecatedTrustedOrg;
-=======
->>>>>>> e719f882
   }
 
   /**

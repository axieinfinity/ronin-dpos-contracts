--- conflicted
+++ resolved
@@ -69,13 +69,12 @@
     delete ______deprecatedTrustedOrg;
   }
 
-<<<<<<< HEAD
-  function initializeV3(address __profileContract) external reinitializer(3) {
-    _setContract(ContractType.PROFILE, __profileContract);
-=======
   function initializeV3(address fastFinalityTrackingContract) external reinitializer(3) {
     _setContract(ContractType.FAST_FINALTIY_TRACKING, fastFinalityTrackingContract);
->>>>>>> 89b56d78
+  }
+
+  function initializeV4(address profileContract) external reinitializer(4) {
+    _setContract(ContractType.PROFILE, profileContract);
   }
 
   /**

// SPDX-License-Identifier: MIT

pragma solidity ^0.8.9;

import "../../../libraries/EnumFlags.sol";
import { HasTrustedOrgDeprecated } from "../../../utils/DeprecatedSlots.sol";
import "../../../extensions/collections/HasContracts.sol";
import "../../../interfaces/validator/info-fragments/IValidatorInfoV2.sol";
import "../../../interfaces/IProfile.sol";
import { TConsensus } from "../../../udvts/Types.sol";

abstract contract ValidatorInfoStorageV2 is IValidatorInfoV2, HasContracts, HasTrustedOrgDeprecated {
  using EnumFlags for EnumFlags.ValidatorFlag;

  /// @dev The maximum number of validator.
  uint256 internal _maxValidatorNumber;

  /// @dev The total of validators
  uint256 internal _validatorCount;
  /// @dev Mapping from validator index => validator id address
  mapping(uint256 => address) internal _validatorIds;
  /// @dev Mapping from validator id => flag indicating the validator ability: producing block, operating bridge
  mapping(address => EnumFlags.ValidatorFlag) internal _validatorMap;
  /// @dev The number of slot that is reserved for prioritized validators
  uint256 internal _maxPrioritizedValidatorNumber;

  /**
   * @dev This empty reserved space is put in place to allow future versions to add new
   * variables without shifting down storage in the inheritance chain.
   */
  uint256[50] private ______gap;

  function validatorCount() external view returns (uint256) {
    return _validatorCount;
  }

  /**
   * @inheritdoc IValidatorInfoV2
   */
  function getValidators() public view override returns (address[] memory validatorList_) {
    validatorList_ = new address[](_validatorCount);
    address iValidator;
    for (uint i; i < validatorList_.length; ) {
      iValidator = _validatorIds[i];
      validatorList_[i] = iValidator;

      unchecked {
        ++i;
      }
    }
  }

  /**
   * @inheritdoc IValidatorInfoV2
   */
  function getBlockProducers() public view override returns (address[] memory result) {
    result = new address[](_validatorCount);
    uint256 count = 0;
    for (uint i; i < result.length; ) {
      address validatorId = _validatorIds[i];
      if (_isBlockProducerById(validatorId)) {
        result[count++] = validatorId;
      }

      unchecked {
        ++i;
      }
    }

    assembly {
      mstore(result, count)
    }
  }

  /**
   * @inheritdoc IValidatorInfoV2
   */
  function isBlockProducer(TConsensus consensusAddr) public view override returns (bool) {
    return _isBlockProducerById(_convertC2P(consensusAddr));
  }

  function _isBlockProducerById(address id) internal view returns (bool) {
    return _validatorMap[id].hasFlag(EnumFlags.ValidatorFlag.BlockProducer);
  }

  /**
   * @inheritdoc IValidatorInfoV2
   */
<<<<<<< HEAD
  function totalBlockProducers() external view returns (uint256 total) {
=======
  function totalBlockProducer() external view returns (uint256 _total) {
>>>>>>> 89b56d78
    unchecked {
      for (uint i; i < _validatorCount; i++) {
        if (_isBlockProducerById(_validatorIds[i])) {
          total++;
        }
      }
    }
  }

  /**
   * @inheritdoc IValidatorInfoV2
   */
  function maxValidatorNumber() external view override returns (uint256 _maximumValidatorNumber) {
    return _maxValidatorNumber;
  }

  /**
   * @inheritdoc IValidatorInfoV2
   */
  function maxPrioritizedValidatorNumber() external view override returns (uint256 _maximumPrioritizedValidatorNumber) {
    return _maxPrioritizedValidatorNumber;
  }

  /**
   * @inheritdoc IValidatorInfoV2
   */
  function setMaxValidatorNumber(uint256 _max) external override onlyAdmin {
    _setMaxValidatorNumber(_max);
  }

  /**
   * @inheritdoc IValidatorInfoV2
   */
  function setMaxPrioritizedValidatorNumber(uint256 _number) external override onlyAdmin {
    _setMaxPrioritizedValidatorNumber(_number);
  }

  /**
   * @dev See `IValidatorInfoV2-setMaxValidatorNumber`
   */
  function _setMaxValidatorNumber(uint256 _number) internal {
    _maxValidatorNumber = _number;
    emit MaxValidatorNumberUpdated(_number);
  }

  /**
   * @dev See `IValidatorInfoV2-setMaxPrioritizedValidatorNumber`
   */
  function _setMaxPrioritizedValidatorNumber(uint256 _number) internal {
    if (_number > _maxValidatorNumber) revert ErrInvalidMaxPrioritizedValidatorNumber();
    _maxPrioritizedValidatorNumber = _number;
    emit MaxPrioritizedValidatorNumberUpdated(_number);
  }

  function _convertC2P(TConsensus consensusAddr) internal view virtual returns (address);

  function _convertManyC2P(TConsensus[] memory consensusAddrs) internal view virtual returns (address[] memory);
}<|MERGE_RESOLUTION|>--- conflicted
+++ resolved
@@ -86,11 +86,7 @@
   /**
    * @inheritdoc IValidatorInfoV2
    */
-<<<<<<< HEAD
-  function totalBlockProducers() external view returns (uint256 total) {
-=======
-  function totalBlockProducer() external view returns (uint256 _total) {
->>>>>>> 89b56d78
+  function totalBlockProducer() external view returns (uint256 total) {
     unchecked {
       for (uint i; i < _validatorCount; i++) {
         if (_isBlockProducerById(_validatorIds[i])) {

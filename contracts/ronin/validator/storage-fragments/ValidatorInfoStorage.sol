--- conflicted
+++ resolved
@@ -108,11 +108,7 @@
   /**
    * @inheritdoc IValidatorInfo
    */
-<<<<<<< HEAD
-  function totalBlockProducers() external view returns (uint256 total) {
-=======
-  function totalBlockProducer() external view returns (uint256 _total) {
->>>>>>> 89b56d78
+  function totalBlockProducer() external view override returns (uint256 total) {
     unchecked {
       for (uint _i; _i < _validatorCount; _i++) {
         if (_isBlockProducerById(_validatorIds[_i])) {

--- conflicted
+++ resolved
@@ -289,16 +289,6 @@
   }
 
   /**
-<<<<<<< HEAD
-   * @dev Override `ValidatorInfoStorage-_bridgeOperatorOfCandidateId`.
-   */
-  function _bridgeOperatorOfCandidateId(address _consensusAddr) internal view virtual returns (address) {
-    return _candidateInfo[_consensusAddr].bridgeOperatorAddr;
-  }
-
-  /**
-=======
->>>>>>> 3beb6462
    * @dev Sets the maximum number of validator candidate.
    *
    * Emits the `MaxValidatorCandidateUpdated` event.

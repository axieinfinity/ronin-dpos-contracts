// SPDX-License-Identifier: MIT

pragma solidity ^0.8.9;

import "@openzeppelin/contracts/proxy/utils/Initializable.sol";
import "../interfaces/IMaintenance.sol";
import "../interfaces/validator/IRoninValidatorSet.sol";
import "../extensions/collections/HasContract.sol";
import "../libraries/Math.sol";

contract Maintenance is IMaintenance, HasContract, Initializable {
  using Math for uint256;

  /// @dev Mapping from consensus address => maintenance schedule.
  mapping(address => Schedule) internal _schedule;

  /// @dev The min duration to maintenance in blocks.
  uint256 public minMaintenanceDurationInBlock;
  /// @dev The max duration to maintenance in blocks.
  uint256 public maxMaintenanceDurationInBlock;
  /// @dev The offset to the min block number that the schedule can start.
  uint256 public minOffsetToStartSchedule;
  /// @dev The offset to the max block number that the schedule can start.
  uint256 public maxOffsetToStartSchedule;
  /// @dev The max number of scheduled maintenances.
  uint256 public maxSchedules;
  /// @dev The cooldown time to request new schedule.
  uint256 public cooldownSecsToMaintain;

  constructor() {
    _disableInitializers();
  }

  /**
   * @dev Initializes the contract storage.
   */
  function initialize(
    address __validatorContract,
    uint256 _minMaintenanceDurationInBlock,
    uint256 _maxMaintenanceDurationInBlock,
    uint256 _minOffsetToStartSchedule,
    uint256 _maxOffsetToStartSchedule,
    uint256 _maxSchedules,
    uint256 _cooldownSecsToMaintain
  ) external initializer {
    _setContract(Roles.VALIDATOR_CONTRACT, __validatorContract);
    _setMaintenanceConfig(
      _minMaintenanceDurationInBlock,
      _maxMaintenanceDurationInBlock,
      _minOffsetToStartSchedule,
      _maxOffsetToStartSchedule,
      _maxSchedules,
      _cooldownSecsToMaintain
    );
  }

  /**
   * @inheritdoc IMaintenance
   */
  function setMaintenanceConfig(
    uint256 _minMaintenanceDurationInBlock,
    uint256 _maxMaintenanceDurationInBlock,
    uint256 _minOffsetToStartSchedule,
    uint256 _maxOffsetToStartSchedule,
    uint256 _maxSchedules,
    uint256 _cooldownSecsToMaintain
  ) external onlyAdmin {
    _setMaintenanceConfig(
      _minMaintenanceDurationInBlock,
      _maxMaintenanceDurationInBlock,
      _minOffsetToStartSchedule,
      _maxOffsetToStartSchedule,
      _maxSchedules,
      _cooldownSecsToMaintain
    );
  }

  /**
   * @inheritdoc IMaintenance
   */
  function schedule(
    address _consensusAddr,
    uint256 _startedAtBlock,
    uint256 _endedAtBlock
  ) external override {
    IRoninValidatorSet _validator = IRoninValidatorSet(getContract(Roles.VALIDATOR_CONTRACT));

    if (!_validator.isBlockProducer(_consensusAddr)) revert ErrUnauthorized(msg.sig, Roles.BLOCK_PRODUCER);

    if (!_validator.isCandidateAdmin(_consensusAddr, msg.sender))
      revert ErrUnauthorized(msg.sig, Roles.CANDIDATE_ADMIN);

    if (checkScheduled(_consensusAddr)) revert ErrAlreadyScheduled();

    if (!checkCooldownEnds(_consensusAddr)) revert ErrCooldownTimeNotYetEnded();

    if (totalSchedules() >= maxSchedules) revert ErrTotalOfSchedulesExceeded();

    if (!_startedAtBlock.inRange(block.number + minOffsetToStartSchedule, block.number + maxOffsetToStartSchedule))
      revert ErrStartBlockOutOfRange();

    if (_startedAtBlock >= _endedAtBlock) revert ErrStartBlockOutOfRange();

<<<<<<< HEAD
=======
    if (!_validator.isBlockProducer(_consensusAddr)) revert ErrUnauthorized(msg.sig, Roles.BLOCK_PRODUCER);

    if (!_validator.isCandidateAdmin(_consensusAddr, msg.sender))
      revert ErrUnauthorized(msg.sig, Roles.CANDIDATE_ADMIN);

    if (checkScheduled(_consensusAddr)) revert ErrAlreadyScheduled();

    if (!checkCooldownEnds(_consensusAddr)) revert ErrCooldownTimeNotYetEnded();

    if (totalSchedules() >= maxSchedules) revert ErrTotalOfSchedulesExceeded();

    if (!_startedAtBlock.inRange(block.number + minOffsetToStartSchedule, block.number + maxOffsetToStartSchedule))
      revert ErrStartBlockOutOfRange();

    if (_startedAtBlock >= _endedAtBlock) revert ErrStartBlockOutOfRange();

>>>>>>> fba9d55b
    uint256 _maintenanceElapsed = _endedAtBlock - _startedAtBlock + 1;

    if (!_maintenanceElapsed.inRange(minMaintenanceDurationInBlock, maxMaintenanceDurationInBlock))
      revert ErrInvalidMaintenanceDuration();

    if (!_validator.epochEndingAt(_startedAtBlock - 1)) revert ErrStartBlockOutOfRange();

    if (!_validator.epochEndingAt(_endedAtBlock)) revert ErrEndBlockOutOfRange();

    Schedule storage _sSchedule = _schedule[_consensusAddr];
    _sSchedule.from = _startedAtBlock;
    _sSchedule.to = _endedAtBlock;
    _sSchedule.lastUpdatedBlock = block.number;
    _sSchedule.requestTimestamp = block.timestamp;
    emit MaintenanceScheduled(_consensusAddr, _sSchedule);
  }

  /**
   * @inheritdoc IMaintenance
   */
  function cancelSchedule(address _consensusAddr) external override {
<<<<<<< HEAD
    if (!IRoninValidatorSet(getContract(Roles.VALIDATOR_CONTRACT)).isCandidateAdmin(_consensusAddr, msg.sender))
=======
    if (!_validatorContract.isCandidateAdmin(_consensusAddr, msg.sender))
>>>>>>> fba9d55b
      revert ErrUnauthorized(msg.sig, Roles.CANDIDATE_ADMIN);

    if (!checkScheduled(_consensusAddr)) revert ErrUnexistedSchedule();

    if (checkMaintained(_consensusAddr, block.number)) revert ErrAlreadyOnMaintenance();

    Schedule storage _sSchedule = _schedule[_consensusAddr];
    delete _sSchedule.from;
    delete _sSchedule.to;
    _sSchedule.lastUpdatedBlock = block.number;
    emit MaintenanceScheduleCancelled(_consensusAddr);
  }

  /**
   * @inheritdoc IMaintenance
   */
  function getSchedule(address _consensusAddr) external view override returns (Schedule memory) {
    return _schedule[_consensusAddr];
  }

  /**
   * @inheritdoc IMaintenance
   */
  function checkManyMaintained(address[] calldata _addrList, uint256 _block)
    external
    view
    override
    returns (bool[] memory _resList)
  {
    _resList = new bool[](_addrList.length);
    for (uint _i = 0; _i < _addrList.length; _i++) {
      _resList[_i] = checkMaintained(_addrList[_i], _block);
    }
  }

  /**
   * @inheritdoc IMaintenance
   */
  function checkManyMaintainedInBlockRange(
    address[] calldata _addrList,
    uint256 _fromBlock,
    uint256 _toBlock
  ) external view override returns (bool[] memory _resList) {
    _resList = new bool[](_addrList.length);
    for (uint _i = 0; _i < _addrList.length; _i++) {
      _resList[_i] = _maintainingInBlockRange(_addrList[_i], _fromBlock, _toBlock);
    }
  }

  /**
   * @inheritdoc IMaintenance
   */
  function totalSchedules() public view override returns (uint256 _count) {
<<<<<<< HEAD
    (address[] memory _validators, , ) = IRoninValidatorSet(getContract(Roles.VALIDATOR_CONTRACT)).getValidators();
    unchecked {
      for (uint _i = 0; _i < _validators.length; _i++) {
        if (checkScheduled(_validators[_i])) {
          _count++;
        }
=======
    (address[] memory _validators, , ) = _validatorContract.getValidators();
    for (uint _i = 0; _i < _validators.length; _i++) {
      if (checkScheduled(_validators[_i])) {
        _count++;
>>>>>>> fba9d55b
      }
    }
  }

  /**
   * @inheritdoc IMaintenance
   */
  function checkMaintained(address _consensusAddr, uint256 _block) public view override returns (bool) {
    Schedule storage _s = _schedule[_consensusAddr];
    return _s.from <= _block && _block <= _s.to;
  }

  /**
   * @inheritdoc IMaintenance
   */
  function checkMaintainedInBlockRange(
    address _consensusAddr,
    uint256 _fromBlock,
    uint256 _toBlock
  ) public view override returns (bool) {
    return _maintainingInBlockRange(_consensusAddr, _fromBlock, _toBlock);
  }

  /**
   * @inheritdoc IMaintenance
   */
  function checkScheduled(address _consensusAddr) public view override returns (bool) {
    return block.number <= _schedule[_consensusAddr].to;
  }

  /**
   * @inheritdoc IMaintenance
   */
  function checkCooldownEnds(address _consensusAddr) public view override returns (bool) {
    return block.timestamp > _schedule[_consensusAddr].requestTimestamp + cooldownSecsToMaintain;
  }

  /**
   * @dev Sets the min block period and max block period to maintenance.
   *
   * Requirements:
   * - The max period is larger than the min period.
   *
   * Emits the event `MaintenanceConfigUpdated`.
   *
   */
  function _setMaintenanceConfig(
    uint256 _minMaintenanceDurationInBlock,
    uint256 _maxMaintenanceDurationInBlock,
    uint256 _minOffsetToStartSchedule,
    uint256 _maxOffsetToStartSchedule,
    uint256 _maxSchedules,
    uint256 _cooldownSecsToMaintain
  ) internal {
    if (_minMaintenanceDurationInBlock >= _maxMaintenanceDurationInBlock) revert ErrInvalidMaintenanceDurationConfig();

    if (_minOffsetToStartSchedule >= _maxOffsetToStartSchedule) revert ErrInvalidOffsetToStartScheduleConfigs();

    minMaintenanceDurationInBlock = _minMaintenanceDurationInBlock;
    maxMaintenanceDurationInBlock = _maxMaintenanceDurationInBlock;
    minOffsetToStartSchedule = _minOffsetToStartSchedule;
    maxOffsetToStartSchedule = _maxOffsetToStartSchedule;
    maxSchedules = _maxSchedules;
    cooldownSecsToMaintain = _cooldownSecsToMaintain;
    emit MaintenanceConfigUpdated(
      _minMaintenanceDurationInBlock,
      _maxMaintenanceDurationInBlock,
      _minOffsetToStartSchedule,
      _maxOffsetToStartSchedule,
      _maxSchedules,
      _cooldownSecsToMaintain
    );
  }

  /**
   * @dev Check if the validator was maintaining in the current period.
   *
   * Note: This method should be called at the end of the period.
   */
  function _maintainingInBlockRange(
    address _consensusAddr,
    uint256 _fromBlock,
    uint256 _toBlock
  ) private view returns (bool) {
    Schedule storage _s = _schedule[_consensusAddr];
    return Math.twoRangeOverlap(_fromBlock, _toBlock, _s.from, _s.to);
  }
}<|MERGE_RESOLUTION|>--- conflicted
+++ resolved
@@ -101,30 +101,6 @@
 
     if (_startedAtBlock >= _endedAtBlock) revert ErrStartBlockOutOfRange();
 
-<<<<<<< HEAD
-=======
-    if (!_validator.isBlockProducer(_consensusAddr)) revert ErrUnauthorized(msg.sig, Roles.BLOCK_PRODUCER);
-
-    if (!_validator.isCandidateAdmin(_consensusAddr, msg.sender))
-      revert ErrUnauthorized(msg.sig, Roles.CANDIDATE_ADMIN);
-
-    if (checkScheduled(_consensusAddr)) revert ErrAlreadyScheduled();
-
-    if (!checkCooldownEnds(_consensusAddr)) revert ErrCooldownTimeNotYetEnded();
-
-    if (totalSchedules() >= maxSchedules) revert ErrTotalOfSchedulesExceeded();
-
-    if (!_startedAtBlock.inRange(block.number + minOffsetToStartSchedule, block.number + maxOffsetToStartSchedule))
-      revert ErrStartBlockOutOfRange();
-
-    if (_startedAtBlock >= _endedAtBlock) revert ErrStartBlockOutOfRange();
-
->>>>>>> fba9d55b
-    uint256 _maintenanceElapsed = _endedAtBlock - _startedAtBlock + 1;
-
-    if (!_maintenanceElapsed.inRange(minMaintenanceDurationInBlock, maxMaintenanceDurationInBlock))
-      revert ErrInvalidMaintenanceDuration();
-
     if (!_validator.epochEndingAt(_startedAtBlock - 1)) revert ErrStartBlockOutOfRange();
 
     if (!_validator.epochEndingAt(_endedAtBlock)) revert ErrEndBlockOutOfRange();
@@ -141,17 +117,12 @@
    * @inheritdoc IMaintenance
    */
   function cancelSchedule(address _consensusAddr) external override {
-<<<<<<< HEAD
-    if (!IRoninValidatorSet(getContract(Roles.VALIDATOR_CONTRACT)).isCandidateAdmin(_consensusAddr, msg.sender))
-=======
-    if (!_validatorContract.isCandidateAdmin(_consensusAddr, msg.sender))
->>>>>>> fba9d55b
-      revert ErrUnauthorized(msg.sig, Roles.CANDIDATE_ADMIN);
-
-    if (!checkScheduled(_consensusAddr)) revert ErrUnexistedSchedule();
-
-    if (checkMaintained(_consensusAddr, block.number)) revert ErrAlreadyOnMaintenance();
-
+    require(
+      IRoninValidatorSet(getContract(Roles.VALIDATOR_CONTRACT)).isCandidateAdmin(_consensusAddr, msg.sender),
+      "Maintenance: method caller must be the candidate admin"
+    );
+    require(checkScheduled(_consensusAddr), "Maintenance: no schedule exists");
+    require(!checkMaintained(_consensusAddr, block.number), "Maintenance: already on maintenance");
     Schedule storage _sSchedule = _schedule[_consensusAddr];
     delete _sSchedule.from;
     delete _sSchedule.to;
@@ -199,19 +170,12 @@
    * @inheritdoc IMaintenance
    */
   function totalSchedules() public view override returns (uint256 _count) {
-<<<<<<< HEAD
     (address[] memory _validators, , ) = IRoninValidatorSet(getContract(Roles.VALIDATOR_CONTRACT)).getValidators();
     unchecked {
       for (uint _i = 0; _i < _validators.length; _i++) {
         if (checkScheduled(_validators[_i])) {
           _count++;
         }
-=======
-    (address[] memory _validators, , ) = _validatorContract.getValidators();
-    for (uint _i = 0; _i < _validators.length; _i++) {
-      if (checkScheduled(_validators[_i])) {
-        _count++;
->>>>>>> fba9d55b
       }
     }
   }

--- conflicted
+++ resolved
@@ -260,13 +260,8 @@
   /**
    * @inheritdoc IMaintenance
    */
-<<<<<<< HEAD
   function totalSchedules() public view override returns (uint256 count) {
-    (, , , address[] memory validatorIds) = IRoninValidatorSet(getContract(ContractType.VALIDATOR)).getValidators();
-=======
-  function totalSchedules() public view override returns (uint256 _count) {
-    address[] memory _validators = IRoninValidatorSet(getContract(ContractType.VALIDATOR)).getValidators();
->>>>>>> 3beb6462
+    address[] memory validatorIds = IRoninValidatorSet(getContract(ContractType.VALIDATOR)).getValidators();
     unchecked {
       for (uint i = 0; i < validatorIds.length; i++) {
         if (_checkScheduledById(validatorIds[i])) {

// SPDX-License-Identifier: MIT
pragma solidity ^0.8.0;

import "../extensions/bridge-operator-governance/BOsGovernanceProposal.sol";
import "../extensions/sequential-governance/GovernanceProposal.sol";
import "../extensions/collections/HasContract.sol";
import "../extensions/GovernanceAdmin.sol";
import "../libraries/EmergencyExitBallot.sol";
import "../libraries/ErrorHandler.sol";
<<<<<<< HEAD
import "../interfaces/IRoninTrustedOrganization.sol";
import "../interfaces/validator/IRoninValidatorSet.sol";
=======
>>>>>>> fba9d55b
import "../interfaces/IRoninGovernanceAdmin.sol";

contract RoninGovernanceAdmin is
  HasContract,
  IRoninGovernanceAdmin,
  GovernanceAdmin,
  GovernanceProposal,
  BOsGovernanceProposal
{
  using ErrorHandler for bool;
  using Proposal for Proposal.ProposalDetail;
  using IsolatedGovernance for IsolatedGovernance.Vote;

  /// @dev Mapping from request hash => emergency poll
  mapping(bytes32 => IsolatedGovernance.Vote) internal _emergencyExitPoll;

  modifier onlyGovernor() {
    _requireGorvernor();
    _;
  }

  function _requireGorvernor() private view {
    if (_getWeight(msg.sender) == 0) revert ErrUnauthorized(msg.sig, Roles.GOVERNOR);
  }

  constructor(
    uint256 _roninChainId,
    address _roninTrustedOrganizationContract,
    address _bridgeContract,
    address _validatorContract,
    uint256 _proposalExpiryDuration
  ) GovernanceAdmin(_roninChainId, _roninTrustedOrganizationContract, _bridgeContract, _proposalExpiryDuration) {
    _setContract(Roles.VALIDATOR_CONTRACT, _validatorContract);
  }

  /**
   * @inheritdoc IHasContract
   */
<<<<<<< HEAD
  function setContract(Roles role, address addr) external override(HasContract, GovernanceAdmin) onlySelfCall {
    _requireHasCode(addr);
    _setContract(role, addr);
=======
  function setValidatorContract(address _addr) external override onlySelfCall {
    if (_addr.code.length == 0) revert ErrZeroCodeContract(msg.sig);
    _setValidatorContract(_addr);
>>>>>>> fba9d55b
  }

  /**
   * @dev Returns the voted signatures for the proposals.
   *
   * Note: The signatures can be empty in case the proposal is voted on the current network.
   *
   */
  function getProposalSignatures(uint256 _chainId, uint256 _round)
    external
    view
    returns (
      address[] memory _voters,
      Ballot.VoteType[] memory _supports,
      Signature[] memory _signatures
    )
  {
    ProposalVote storage _vote = vote[_chainId][_round];

    uint256 _forLength = _vote.forVoteds.length;
    uint256 _againstLength = _vote.againstVoteds.length;
    uint256 _voterLength = _forLength + _againstLength;

    _supports = new Ballot.VoteType[](_voterLength);
    _signatures = new Signature[](_voterLength);
    _voters = new address[](_voterLength);
    for (uint256 _i; _i < _forLength; _i++) {
      _supports[_i] = Ballot.VoteType.For;
      _signatures[_i] = vote[_chainId][_round].sig[_vote.forVoteds[_i]];
      _voters[_i] = _vote.forVoteds[_i];
    }
    for (uint256 _i; _i < _againstLength; _i++) {
      _supports[_i + _forLength] = Ballot.VoteType.Against;
      _signatures[_i + _forLength] = vote[_chainId][_round].sig[_vote.againstVoteds[_i]];
      _voters[_i + _forLength] = _vote.againstVoteds[_i];
    }
  }

  /**
   * @dev Returns the voted signatures for bridge operators at a specific period.
   */
  function getBridgeOperatorVotingSignatures(uint256 _period, uint256 _epoch)
    external
    view
    returns (address[] memory _voters, Signature[] memory _signatures)
  {
    mapping(address => Signature) storage _sigMap = _bridgeVoterSig[_period][_epoch];
    _voters = _bridgeOperatorVote[_period][_epoch].voters;
    _signatures = new Signature[](_voters.length);
    for (uint _i; _i < _voters.length; _i++) {
      _signatures[_i] = _sigMap[_voters[_i]];
    }
  }

  /**
   * @dev Returns whether the voter `_voter` casted vote for the proposal.
   */
  function proposalVoted(
    uint256 _chainId,
    uint256 _round,
    address _voter
  ) external view returns (bool) {
    return _voted(vote[_chainId][_round], _voter);
  }

  /**
   * @dev Returns whether the voter `_voter` casted vote for bridge operators at a specific period.
   */
  function bridgeOperatorsVoted(
    uint256 _period,
    uint256 _epoch,
    address _voter
  ) external view returns (bool) {
    return _bridgeOperatorVote[_period][_epoch].voted(_voter);
  }

  /**
   * @dev Returns whether the voter casted vote for emergency exit poll.
   */
  function emergencyPollVoted(bytes32 _voteHash, address _voter) external view returns (bool) {
    return _emergencyExitPoll[_voteHash].voted(_voter);
  }

  /**
   * @dev See `CoreGovernance-_proposeProposal`.
   *
   * Requirements:
   * - The method caller is governor.
   *
   */
  function propose(
    uint256 _chainId,
    uint256 _expiryTimestamp,
    address[] calldata _targets,
    uint256[] calldata _values,
    bytes[] calldata _calldatas,
    uint256[] calldata _gasAmounts
  ) external onlyGovernor {
    _proposeProposal(_chainId, _expiryTimestamp, _targets, _values, _calldatas, _gasAmounts, msg.sender);
  }

  /**
   * @dev See `GovernanceProposal-_proposeProposalStructAndCastVotes`.
   *
   * Requirements:
   * - The method caller is governor.
   * - The proposal is for the current network.
   *
   */
  function proposeProposalStructAndCastVotes(
    Proposal.ProposalDetail calldata _proposal,
    Ballot.VoteType[] calldata _supports,
    Signature[] calldata _signatures
  ) external onlyGovernor {
    _proposeProposalStructAndCastVotes(_proposal, _supports, _signatures, DOMAIN_SEPARATOR, msg.sender);
  }

  /**
   * @dev Proposes and casts vote for a proposal on the current network.
   *
   * Requirements:
   * - The method caller is governor.
   * - The proposal is for the current network.
   *
   */
  function proposeProposalForCurrentNetwork(
    uint256 _expiryTimestamp,
    address[] calldata _targets,
    uint256[] calldata _values,
    bytes[] calldata _calldatas,
    uint256[] calldata _gasAmounts,
    Ballot.VoteType _support
  ) external onlyGovernor {
    address _voter = msg.sender;
    Proposal.ProposalDetail memory _proposal = _proposeProposal(
      block.chainid,
      _expiryTimestamp,
      _targets,
      _values,
      _calldatas,
      _gasAmounts,
      _voter
    );
    _castProposalVoteForCurrentNetwork(_voter, _proposal, _support);
  }

  /**
   * @dev Casts vote for a proposal on the current network.
   *
   * Requirements:
   * - The method caller is governor.
   *
   */
  function castProposalVoteForCurrentNetwork(Proposal.ProposalDetail calldata _proposal, Ballot.VoteType _support)
    external
    onlyGovernor
  {
    _castProposalVoteForCurrentNetwork(msg.sender, _proposal, _support);
  }

  /**
   * @dev See `GovernanceProposal-_castProposalBySignatures`.
   */
  function castProposalBySignatures(
    Proposal.ProposalDetail calldata _proposal,
    Ballot.VoteType[] calldata _supports,
    Signature[] calldata _signatures
  ) external {
    _castProposalBySignatures(_proposal, _supports, _signatures, DOMAIN_SEPARATOR);
  }

  /**
   * @dev See `CoreGovernance-_proposeGlobal`.
   *
   * Requirements:
   * - The method caller is governor.
   *
   */
  function proposeGlobal(
    uint256 _expiryTimestamp,
    GlobalProposal.TargetOption[] calldata _targetOptions,
    uint256[] calldata _values,
    bytes[] calldata _calldatas,
    uint256[] calldata _gasAmounts
  ) external onlyGovernor {
    _proposeGlobal(
      _expiryTimestamp,
      _targetOptions,
      _values,
      _calldatas,
      _gasAmounts,
      getContract(Roles.RONIN_TRUSTED_ORGANIZATION_CONTRACT),
      getContract(Roles.BRIDGE_CONTRACT),
      msg.sender
    );
  }

  /**
   * @dev See `GovernanceProposal-_proposeGlobalProposalStructAndCastVotes`.
   *
   * Requirements:
   * - The method caller is governor.
   *
   */
  function proposeGlobalProposalStructAndCastVotes(
    GlobalProposal.GlobalProposalDetail calldata _globalProposal,
    Ballot.VoteType[] calldata _supports,
    Signature[] calldata _signatures
  ) external onlyGovernor {
    _proposeGlobalProposalStructAndCastVotes(
      _globalProposal,
      _supports,
      _signatures,
      DOMAIN_SEPARATOR,
      getContract(Roles.RONIN_TRUSTED_ORGANIZATION_CONTRACT),
      getContract(Roles.BRIDGE_CONTRACT),
      msg.sender
    );
  }

  /**
   * @dev See `GovernanceProposal-_castGlobalProposalBySignatures`.
   */
  function castGlobalProposalBySignatures(
    GlobalProposal.GlobalProposalDetail calldata _globalProposal,
    Ballot.VoteType[] calldata _supports,
    Signature[] calldata _signatures
  ) external {
    _castGlobalProposalBySignatures(
      _globalProposal,
      _supports,
      _signatures,
      DOMAIN_SEPARATOR,
      getContract(Roles.RONIN_TRUSTED_ORGANIZATION_CONTRACT),
      getContract(Roles.BRIDGE_CONTRACT)
    );
  }

  /**
   * @dev Deletes the expired proposal by its chainId and nonce, without creating a new proposal.
   *
   * Requirements:
   * - The proposal is already created.
   *
   */
  function deleteExpired(uint256 _chainId, uint256 _round) external {
    ProposalVote storage _vote = vote[_chainId][_round];
    if (_vote.hash == 0) revert ErrQueryForEmptyVote();

    _tryDeleteExpiredVotingRound(_vote);
  }

  /**
   * @dev See `BOsGovernanceProposal-_castVotesBySignatures`.
   */
  function voteBridgeOperatorsBySignatures(
    BridgeOperatorsBallot.BridgeOperatorSet calldata _ballot,
    Signature[] calldata _signatures
  ) external {
    _castBOVotesBySignatures(_ballot, _signatures, _getMinimumVoteWeight(), DOMAIN_SEPARATOR);
    IsolatedGovernance.Vote storage _v = _bridgeOperatorVote[_ballot.period][_ballot.epoch];
    if (_v.status == VoteStatus.Approved) {
      _lastSyncedBridgeOperatorSetInfo = _ballot;
      emit BridgeOperatorsApproved(_ballot.period, _ballot.epoch, _ballot.operators);
      _v.status = VoteStatus.Executed;
    }
  }

  /**
   * @inheritdoc IRoninGovernanceAdmin
   */
  function createEmergencyExitPoll(
    address _consensusAddr,
    address _recipientAfterUnlockedFund,
    uint256 _requestedAt,
    uint256 _expiredAt
  ) external onlyContractWithRole(Roles.VALIDATOR_CONTRACT) {
    bytes32 _hash = EmergencyExitBallot.hash(_consensusAddr, _recipientAfterUnlockedFund, _requestedAt, _expiredAt);
    IsolatedGovernance.Vote storage _v = _emergencyExitPoll[_hash];
    _v.createdAt = block.timestamp;
    _v.expiredAt = _expiredAt;
    emit EmergencyExitPollCreated(_hash, _consensusAddr, _recipientAfterUnlockedFund, _requestedAt, _expiredAt);
  }

  /**
   * @dev Votes for an emergency exit. Executes to unlock fund for the emergency exit's requester.
   *
   * Requirements:
   * - The voter is governor.
   * - The voting is existent.
   * - The voting is not expired yet.
   *
   */
  function voteEmergencyExit(
    bytes32 _voteHash,
    address _consensusAddr,
    address _recipientAfterUnlockedFund,
    uint256 _requestedAt,
    uint256 _expiredAt
  ) external onlyGovernor {
    address _voter = msg.sender;
    bytes32 _hash = EmergencyExitBallot.hash(_consensusAddr, _recipientAfterUnlockedFund, _requestedAt, _expiredAt);
    if (_voteHash != _hash) revert ErrInvalidVoteHash();

    IsolatedGovernance.Vote storage _v = _emergencyExitPoll[_hash];
    if (_v.createdAt == 0) revert ErrQueryForNonExistentVote();

    if (_v.status == VoteStatus.Expired) revert ErrQueryForExpiredVote();

    _v.castVote(_voter, _hash);
    emit EmergencyExitPollVoted(_hash, _voter);

    address[] memory _voters = _v.filterByHash(_hash);
    VoteStatus _stt = _v.syncVoteStatus(_getMinimumVoteWeight(), _sumGovernorWeights(_voters), 0, 0, _hash);
    if (_stt == VoteStatus.Approved) {
      _execReleaseLockedFundForEmergencyExitRequest(_consensusAddr, _recipientAfterUnlockedFund);
      emit EmergencyExitPollApproved(_hash);
      _v.status = VoteStatus.Executed;
    } else if (_stt == VoteStatus.Expired) {
      emit EmergencyExitPollExpired(_hash);
    }
  }

  /**
   * @inheritdoc GovernanceProposal
   */
  function _getWeight(address _governor) internal view virtual override returns (uint256) {
    bytes4 _selector = IRoninTrustedOrganization.getGovernorWeight.selector;
    (bool _success, bytes memory _returndata) = getContract(Roles.RONIN_TRUSTED_ORGANIZATION_CONTRACT).staticcall(
      abi.encodeWithSelector(
        // TransparentUpgradeableProxyV2.functionDelegateCall.selector,
        0x4bb5274a,
        abi.encodeWithSelector(_selector, _governor)
      )
    );
    _success.handleRevert(_selector, _returndata);
    return abi.decode(_returndata, (uint256));
  }

  /**
   * @dev Returns the total weight of a list address of governors.
   */
  function _sumGovernorWeights(address[] memory _governors) internal view virtual returns (uint256) {
    bytes4 _selector = IRoninTrustedOrganization.sumGovernorWeights.selector;
    (bool _success, bytes memory _returndata) = getContract(Roles.RONIN_TRUSTED_ORGANIZATION_CONTRACT).staticcall(
      abi.encodeWithSelector(
        // TransparentUpgradeableProxyV2.functionDelegateCall.selector,
        0x4bb5274a,
        abi.encodeWithSelector(_selector, _governors)
      )
    );

    _success.handleRevert(_selector, _returndata);
    return abi.decode(_returndata, (uint256));
  }

  /**
   * @dev Returns the bridge voter weight.
   */
  function _getBridgeVoterWeight(address _governor) internal view virtual returns (uint256) {
    bytes4 _selector = IRoninTrustedOrganization.getBridgeVoterWeight.selector;
    (bool _success, bytes memory _returndata) = getContract(Roles.RONIN_TRUSTED_ORGANIZATION_CONTRACT).staticcall(
      abi.encodeWithSelector(
        // TransparentUpgradeableProxyV2.functionDelegateCall.selector,
        0x4bb5274a,
        abi.encodeWithSelector(_selector, _governor)
      )
    );
    _success.handleRevert(_selector, _returndata);
    return abi.decode(_returndata, (uint256));
  }

  /**
   * @inheritdoc BOsGovernanceProposal
   */
  function _isBridgeVoter(address _addr) internal view virtual override returns (bool) {
    return _getBridgeVoterWeight(_addr) > 0;
  }

  /**
   * @inheritdoc BOsGovernanceProposal
   */
  function _sumBridgeVoterWeights(address[] memory _bridgeVoters) internal view virtual override returns (uint256) {
    bytes4 _selector = IRoninTrustedOrganization.sumBridgeVoterWeights.selector;
    (bool _success, bytes memory _returndata) = getContract(Roles.RONIN_TRUSTED_ORGANIZATION_CONTRACT).staticcall(
      abi.encodeWithSelector(
        // TransparentUpgradeableProxyV2.functionDelegateCall.selector,
        0x4bb5274a,
        abi.encodeWithSelector(_selector, _bridgeVoters)
      )
    );

    _success.handleRevert(_selector, _returndata);
    return abi.decode(_returndata, (uint256));
  }

  /**
   * @dev Trigger function from validator contract to unlock fund for emeregency exit request.
   */
  function _execReleaseLockedFundForEmergencyExitRequest(address _consensusAddr, address _recipientAfterUnlockedFund)
    internal
    virtual
  {
<<<<<<< HEAD
    bytes4 _selector = IEmergencyExit.execReleaseLockedFundForEmergencyExitRequest.selector;
    (bool _success, bytes memory _returndata) = getContract(Roles.VALIDATOR_CONTRACT).call(
=======
    bytes4 _selector = _validatorContract.execReleaseLockedFundForEmergencyExitRequest.selector;
    (bool _success, bytes memory _returndata) = validatorContract().call(
>>>>>>> fba9d55b
      abi.encodeWithSelector(
        // TransparentUpgradeableProxyV2.functionDelegateCall.selector,
        0x4bb5274a,
        abi.encodeWithSelector(_selector, _consensusAddr, _recipientAfterUnlockedFund)
      )
    );
    _success.handleRevert(_selector, _returndata);
  }

  /**
   * @dev See `CoreGovernance-_getChainType`.
   */
  function _getChainType() internal pure override returns (ChainType) {
    return ChainType.RoninChain;
  }

  /**
   * @dev See `castProposalVoteForCurrentNetwork`.
   */
  function _castProposalVoteForCurrentNetwork(
    address _voter,
    Proposal.ProposalDetail memory _proposal,
    Ballot.VoteType _support
  ) internal {
    if (_proposal.chainId != block.chainid) revert ErrInvalidChainId(msg.sig, _proposal.chainId, block.chainid);

    bytes32 proposalHash = _proposal.hash();
    if (vote[_proposal.chainId][_proposal.nonce].hash != proposalHash)
      revert ErrInvalidProposal(proposalHash, vote[_proposal.chainId][_proposal.nonce].hash);

    uint256 _minimumForVoteWeight = _getMinimumVoteWeight();
    uint256 _minimumAgainstVoteWeight = _getTotalWeights() - _minimumForVoteWeight + 1;
    Signature memory _emptySignature;
    _castVote(
      _proposal,
      _support,
      _minimumForVoteWeight,
      _minimumAgainstVoteWeight,
      _voter,
      _emptySignature,
      _getWeight(_voter)
    );
  }
}<|MERGE_RESOLUTION|>--- conflicted
+++ resolved
@@ -7,11 +7,8 @@
 import "../extensions/GovernanceAdmin.sol";
 import "../libraries/EmergencyExitBallot.sol";
 import "../libraries/ErrorHandler.sol";
-<<<<<<< HEAD
 import "../interfaces/IRoninTrustedOrganization.sol";
 import "../interfaces/validator/IRoninValidatorSet.sol";
-=======
->>>>>>> fba9d55b
 import "../interfaces/IRoninGovernanceAdmin.sol";
 
 contract RoninGovernanceAdmin is
@@ -50,15 +47,9 @@
   /**
    * @inheritdoc IHasContract
    */
-<<<<<<< HEAD
   function setContract(Roles role, address addr) external override(HasContract, GovernanceAdmin) onlySelfCall {
     _requireHasCode(addr);
     _setContract(role, addr);
-=======
-  function setValidatorContract(address _addr) external override onlySelfCall {
-    if (_addr.code.length == 0) revert ErrZeroCodeContract(msg.sig);
-    _setValidatorContract(_addr);
->>>>>>> fba9d55b
   }
 
   /**
@@ -462,13 +453,8 @@
     internal
     virtual
   {
-<<<<<<< HEAD
     bytes4 _selector = IEmergencyExit.execReleaseLockedFundForEmergencyExitRequest.selector;
     (bool _success, bytes memory _returndata) = getContract(Roles.VALIDATOR_CONTRACT).call(
-=======
-    bytes4 _selector = _validatorContract.execReleaseLockedFundForEmergencyExitRequest.selector;
-    (bool _success, bytes memory _returndata) = validatorContract().call(
->>>>>>> fba9d55b
       abi.encodeWithSelector(
         // TransparentUpgradeableProxyV2.functionDelegateCall.selector,
         0x4bb5274a,

// SPDX-License-Identifier: MIT
pragma solidity ^0.8.0;

import "@openzeppelin/contracts/access/AccessControlEnumerable.sol";
import "@openzeppelin/contracts/proxy/utils/Initializable.sol";
import "../../extensions/GatewayV2.sol";
import "../../extensions/MinimumWithdrawal.sol";
import "../../interfaces/IERC20Mintable.sol";
import "../../interfaces/IERC721Mintable.sol";
import "../../interfaces/IBridgeTracking.sol";
import "../../interfaces/IRoninGatewayV2.sol";
import "../../interfaces/IRoninTrustedOrganization.sol";
import "../../interfaces/consumers/VoteStatusConsumer.sol";
import "../../interfaces/validator/IRoninValidatorSet.sol";
import "../../interfaces/collections/IHasValidatorContract.sol";
import "../../interfaces/collections/IHasBridgeTrackingContract.sol";
import "../../interfaces/collections/IHasRoninTrustedOrganizationContract.sol";
import "../../libraries/IsolatedGovernance.sol";

contract RoninGatewayV2 is
  GatewayV2,
  Initializable,
  MinimumWithdrawal,
  AccessControlEnumerable,
  VoteStatusConsumer,
  IRoninGatewayV2,
  IHasValidatorContract,
  IHasBridgeTrackingContract,
  IHasRoninTrustedOrganizationContract
{
  using Token for Token.Info;
  using Transfer for Transfer.Request;
  using Transfer for Transfer.Receipt;
  using IsolatedGovernance for IsolatedGovernance.Vote;
  using EnumFlags for EnumFlags.ValidatorFlag;

  /// @dev Withdrawal unlocker role hash
  bytes32 public constant WITHDRAWAL_MIGRATOR = keccak256("WITHDRAWAL_MIGRATOR");

  /// @dev Flag indicating whether the withdrawal migrate progress is done
  bool public withdrawalMigrated;
  /// @dev Total withdrawal
  uint256 public withdrawalCount;
  /// @dev Mapping from chain id => deposit id => deposit vote
  mapping(uint256 => mapping(uint256 => IsolatedGovernance.Vote)) public depositVote;
  /// @dev Mapping from withdrawal id => mainchain withdrew vote
  mapping(uint256 => IsolatedGovernance.Vote) public mainchainWithdrewVote;
  /// @dev Mapping from withdrawal id => withdrawal receipt
  mapping(uint256 => Transfer.Receipt) public withdrawal;
  /// @dev Mapping from withdrawal id => validator address => signatures
  mapping(uint256 => mapping(address => bytes)) internal _withdrawalSig;
  /// @dev Mapping from token address => chain id => mainchain token address
  mapping(address => mapping(uint256 => MappedToken)) internal _mainchainToken;

  /// @dev The ronin validator contract
  IRoninValidatorSet internal _validatorContract;
  /// @dev The bridge tracking contract
  IBridgeTracking internal _bridgeTrackingContract;

  /// @dev Mapping from withdrawal id => vote for recording withdrawal stats
  mapping(uint256 => IsolatedGovernance.Vote) public withdrawalStatVote;

  /// @dev The trusted organization contract
  IRoninTrustedOrganization internal _trustedOrgContract;

  uint256 internal _trustedNum;
  uint256 internal _trustedDenom;

  fallback() external payable {
    _fallback();
  }

  receive() external payable {
    _fallback();
  }

  modifier onlyBridgeOperator() {
    _requireBridgeOperator();
    _;
  }

  function _requireBridgeOperator() internal view {
    if (!_validatorContract.isBridgeOperator(msg.sender)) {
      revert ErrUnauthorized(msg.sig, Roles.BRIDGE_OPERATOR);
    }
  }

  /**
   * @dev Initializes contract storage.
   */
  function initialize(
    address _roleSetter,
    uint256 _numerator,
    uint256 _denominator,
    uint256 _trustedNumerator,
    uint256 _trustedDenominator,
    address[] calldata _withdrawalMigrators,
    // _packedAddresses[0]: roninTokens
    // _packedAddresses[1]: mainchainTokens
    address[][2] calldata _packedAddresses,
    // _packedNumbers[0]: chainIds
    // _packedNumbers[1]: minimumThresholds
    uint256[][2] calldata _packedNumbers,
    Token.Standard[] calldata _standards
  ) external virtual initializer {
    _setupRole(DEFAULT_ADMIN_ROLE, _roleSetter);
    _setThreshold(_numerator, _denominator);
    _setTrustedThreshold(_trustedNumerator, _trustedDenominator);
    if (_packedAddresses[0].length > 0) {
      _mapTokens(_packedAddresses[0], _packedAddresses[1], _packedNumbers[0], _standards);
      _setMinimumThresholds(_packedAddresses[0], _packedNumbers[1]);
    }

    for (uint256 _i; _i < _withdrawalMigrators.length; ) {
      _grantRole(WITHDRAWAL_MIGRATOR, _withdrawalMigrators[_i]);

      unchecked {
        ++_i;
      }
    }
  }

  /**
   * @inheritdoc IHasValidatorContract
   */
  function validatorContract() external view returns (address) {
    return address(_validatorContract);
  }

  /**
   * @inheritdoc IHasValidatorContract
   */
  function setValidatorContract(address _addr) external override onlyAdmin {
    if (_addr.code.length == 0) revert ErrZeroCodeContract(msg.sig);
    _setValidatorContract(_addr);
  }

  /**
   * @inheritdoc IHasBridgeTrackingContract
   */
  function bridgeTrackingContract() external view override returns (address) {
    return address(_bridgeTrackingContract);
  }

  /**
   * @inheritdoc IHasBridgeTrackingContract
   */
  function setBridgeTrackingContract(address _addr) external override onlyAdmin {
    if (_addr.code.length == 0) revert ErrZeroCodeContract(msg.sig);
    _setBridgeTrackingContract(_addr);
  }

  /**
   * @inheritdoc IHasRoninTrustedOrganizationContract
   */
  function roninTrustedOrganizationContract() external view override returns (address) {
    return address(_trustedOrgContract);
  }

  /**
   * @inheritdoc IHasRoninTrustedOrganizationContract
   */
  function setRoninTrustedOrganizationContract(address _addr) external override onlyAdmin {
    if (_addr.code.length == 0) revert ErrZeroCodeContract(msg.sig);
    _setRoninTrustedOrganizationContract(_addr);
  }

  /**
   * @dev Migrates withdrawals.
   *
   * Requirements:
   * - The method caller is the migrator.
   * - The arrays have the same length and its length larger than 0.
   *
   */
  function migrateWithdrawals(Transfer.Request[] calldata _requests, address[] calldata _requesters)
    external
    onlyRole(WITHDRAWAL_MIGRATOR)
  {
    if (withdrawalMigrated) revert ErrWithdrawalsMigrated();
<<<<<<< HEAD

    if (!(_requesters.length == _requests.length && _requests.length > 0)) revert ErrLengthMismatch(msg.sig);
=======
    if (!(_requesters.length == _requests.length && _requests.length > 0)) revert ErrLengthMismatch(msg.sig);

>>>>>>> f9cc62d3
    for (uint256 _i; _i < _requests.length; ) {
      MappedToken memory _token = getMainchainToken(_requests[_i].tokenAddr, 1);
      if (_requests[_i].info.erc != _token.erc) revert ErrInvalidTokenStandard();

      _storeAsReceipt(_requests[_i], 1, _requesters[_i], _token.tokenAddr);

      unchecked {
        ++_i;
      }
    }
  }

  /**
   * @dev Mark the migration as done.
   */
  function markWithdrawalMigrated() external {
    if (!(hasRole(DEFAULT_ADMIN_ROLE, msg.sender) || hasRole(WITHDRAWAL_MIGRATOR, msg.sender))) {
      revert ErrUnauthorized(msg.sig, Roles.WITHDRAWAL_MIGRATOR);
    }
    if (withdrawalMigrated) revert ErrWithdrawalsMigrated();

    withdrawalMigrated = true;
  }

  /**
   * @inheritdoc IRoninGatewayV2
   */
  function getWithdrawalSignatures(uint256 _withdrawalId, address[] calldata _validators)
    external
    view
    returns (bytes[] memory _signatures)
  {
    _signatures = new bytes[](_validators.length);
    for (uint256 _i = 0; _i < _validators.length; ) {
      _signatures[_i] = _withdrawalSig[_withdrawalId][_validators[_i]];

      unchecked {
        ++_i;
      }
    }
  }

  /**
   * @inheritdoc IRoninGatewayV2
   */
  function depositFor(Transfer.Receipt calldata _receipt) external whenNotPaused onlyBridgeOperator {
    address _sender = msg.sender;
    _depositFor(_receipt, _sender, minimumVoteWeight(), minimumTrustedVoteWeight());
    _bridgeTrackingContract.recordVote(IBridgeTracking.VoteKind.Deposit, _receipt.id, _sender);
  }

  /**
   * @inheritdoc IRoninGatewayV2
   */
  function tryBulkAcknowledgeMainchainWithdrew(uint256[] calldata _withdrawalIds)
    external
    onlyBridgeOperator
    returns (bool[] memory _executedReceipts)
  {
    address _governor = msg.sender;
    uint256 _minVoteWeight = minimumVoteWeight();
    uint256 _minTrustedVoteWeight = minimumTrustedVoteWeight();

    uint256 _withdrawalId;
    _executedReceipts = new bool[](_withdrawalIds.length);
    for (uint256 _i; _i < _withdrawalIds.length; ) {
      _withdrawalId = _withdrawalIds[_i];
      _bridgeTrackingContract.recordVote(IBridgeTracking.VoteKind.MainchainWithdrawal, _withdrawalId, _governor);
      if (mainchainWithdrew(_withdrawalId)) {
        _executedReceipts[_i] = true;
      } else {
        IsolatedGovernance.Vote storage _vote = mainchainWithdrewVote[_withdrawalId];
        Transfer.Receipt memory _withdrawal = withdrawal[_withdrawalId];
        bytes32 _hash = _withdrawal.hash();
        VoteStatus _status = _castIsolatedVote(_vote, _governor, _minVoteWeight, _minTrustedVoteWeight, _hash);
        if (_status == VoteStatus.Approved) {
          _vote.status = VoteStatus.Executed;
          _bridgeTrackingContract.handleVoteApproved(IBridgeTracking.VoteKind.MainchainWithdrawal, _withdrawalId);
          emit MainchainWithdrew(_hash, _withdrawal);
        }
      }

      unchecked {
        ++_i;
      }
    }
  }

  /**
   * @inheritdoc IRoninGatewayV2
   */
  function tryBulkDepositFor(Transfer.Receipt[] calldata _receipts)
    external
    whenNotPaused
    onlyBridgeOperator
    returns (bool[] memory _executedReceipts)
  {
    address _sender = msg.sender;

    Transfer.Receipt memory _receipt;
    _executedReceipts = new bool[](_receipts.length);
    uint256 _minVoteWeight = minimumVoteWeight();
    uint256 _minTrustedVoteWeight = minimumTrustedVoteWeight();
    for (uint256 _i; _i < _receipts.length; ) {
      _receipt = _receipts[_i];
      _bridgeTrackingContract.recordVote(IBridgeTracking.VoteKind.Deposit, _receipt.id, _sender);
      if (depositVote[_receipt.mainchain.chainId][_receipt.id].status == VoteStatus.Executed) {
        _executedReceipts[_i] = true;
      } else {
        _depositFor(_receipt, _sender, _minVoteWeight, _minTrustedVoteWeight);
      }

      unchecked {
        ++_i;
      }
    }
  }

  /**
   * @inheritdoc IRoninGatewayV2
   */
  function requestWithdrawalFor(Transfer.Request calldata _request, uint256 _chainId) external whenNotPaused {
    _requestWithdrawalFor(_request, msg.sender, _chainId);
  }

  /**
   * @inheritdoc IRoninGatewayV2
   */
  function bulkRequestWithdrawalFor(Transfer.Request[] calldata _requests, uint256 _chainId) external whenNotPaused {
    if (_requests.length == 0) revert ErrEmptyArray();
    for (uint256 _i; _i < _requests.length; ) {
      _requestWithdrawalFor(_requests[_i], msg.sender, _chainId);
      unchecked {
        ++_i;
      }
    }
  }

  /**
   * @inheritdoc IRoninGatewayV2
   */
  function requestWithdrawalSignatures(uint256 _withdrawalId) external whenNotPaused {
    if (mainchainWithdrew(_withdrawalId)) revert ErrWithdrawnOnMainchainAlready();

    Transfer.Receipt memory _receipt = withdrawal[_withdrawalId];
    if (_receipt.ronin.chainId != block.chainid)
      revert ErrInvalidChainId(msg.sig, _receipt.ronin.chainId, block.chainid);

    emit WithdrawalSignaturesRequested(_receipt.hash(), _receipt);
  }

  /**
   * @inheritdoc IRoninGatewayV2
   */
  function bulkSubmitWithdrawalSignatures(uint256[] calldata _withdrawals, bytes[] calldata _signatures)
    external
    whenNotPaused
    onlyBridgeOperator
  {
    address _validator = msg.sender;

    if (!(_withdrawals.length > 0 && _withdrawals.length == _signatures.length)) {
      revert ErrLengthMismatch(msg.sig);
    }

    uint256 _minVoteWeight = minimumVoteWeight();
    uint256 _minTrustedVoteWeight = minimumTrustedVoteWeight();

    uint256 _id;
    for (uint256 _i; _i < _withdrawals.length; ) {
      _id = _withdrawals[_i];
      _withdrawalSig[_id][_validator] = _signatures[_i];
      _bridgeTrackingContract.recordVote(IBridgeTracking.VoteKind.Withdrawal, _id, _validator);

      IsolatedGovernance.Vote storage _proposal = withdrawalStatVote[_id];
      VoteStatus _status = _castIsolatedVote(
        _proposal,
        _validator,
        _minVoteWeight,
        _minTrustedVoteWeight,
        bytes32(_id)
      );
      if (_status == VoteStatus.Approved) {
        _proposal.status = VoteStatus.Executed;
        _bridgeTrackingContract.handleVoteApproved(IBridgeTracking.VoteKind.Withdrawal, _id);
      }

      unchecked {
        ++_i;
      }
    }
  }

  /**
   * @inheritdoc IRoninGatewayV2
   */
  function mapTokens(
    address[] calldata _roninTokens,
    address[] calldata _mainchainTokens,
    uint256[] calldata _chainIds,
    Token.Standard[] calldata _standards
  ) external onlyAdmin {
    if (_roninTokens.length == 0) revert ErrLengthMismatch(msg.sig);
    _mapTokens(_roninTokens, _mainchainTokens, _chainIds, _standards);
  }

  /**
   * @inheritdoc IRoninGatewayV2
   */
  function depositVoted(
    uint256 _chainId,
    uint256 _depositId,
    address _voter
  ) external view returns (bool) {
    return depositVote[_chainId][_depositId].voted(_voter);
  }

  /**
   * @inheritdoc IRoninGatewayV2
   */
  function mainchainWithdrewVoted(uint256 _withdrawalId, address _voter) external view returns (bool) {
    return mainchainWithdrewVote[_withdrawalId].voted(_voter);
  }

  /**
   * @inheritdoc IRoninGatewayV2
   */
  function mainchainWithdrew(uint256 _withdrawalId) public view returns (bool) {
    return mainchainWithdrewVote[_withdrawalId].status == VoteStatus.Executed;
  }

  /**
   * @inheritdoc IRoninGatewayV2
   */
  function getMainchainToken(address _roninToken, uint256 _chainId) public view returns (MappedToken memory _token) {
    _token = _mainchainToken[_roninToken][_chainId];
    if (_token.tokenAddr == address(0)) revert ErrUnsupportedToken();
  }

  /**
   * @dev Maps Ronin tokens to mainchain networks.
   *
   * Requirement:
   * - The arrays have the same length.
   *
   * Emits the `TokenMapped` event.
   *
   */
  function _mapTokens(
    address[] calldata _roninTokens,
    address[] calldata _mainchainTokens,
    uint256[] calldata _chainIds,
    Token.Standard[] calldata _standards
  ) internal {
    if (!(_roninTokens.length == _mainchainTokens.length && _roninTokens.length == _chainIds.length))
      revert ErrLengthMismatch(msg.sig);

    for (uint256 _i; _i < _roninTokens.length; ) {
      _mainchainToken[_roninTokens[_i]][_chainIds[_i]].tokenAddr = _mainchainTokens[_i];
      _mainchainToken[_roninTokens[_i]][_chainIds[_i]].erc = _standards[_i];

      unchecked {
        ++_i;
      }
    }

    emit TokenMapped(_roninTokens, _mainchainTokens, _chainIds, _standards);
  }

  /**
   * @dev Deposits based on the receipt.
   *
   * Emits the `Deposited` once the assets are released.
   *
   */
  function _depositFor(
    Transfer.Receipt memory _receipt,
    address _validator,
    uint256 _minVoteWeight,
    uint256 _minTrustedVoteWeight
  ) internal {
    uint256 _id = _receipt.id;
    _receipt.info.validate();
    if (_receipt.kind != Transfer.Kind.Deposit) revert ErrInvalidReceiptKind();

    if (_receipt.ronin.chainId != block.chainid)
      revert ErrInvalidChainId(msg.sig, _receipt.ronin.chainId, block.chainid);

    MappedToken memory _token = getMainchainToken(_receipt.ronin.tokenAddr, _receipt.mainchain.chainId);

    if (!(_token.erc == _receipt.info.erc && _token.tokenAddr == _receipt.mainchain.tokenAddr))
      revert ErrInvalidReceipt();

    IsolatedGovernance.Vote storage _proposal = depositVote[_receipt.mainchain.chainId][_id];
    bytes32 _receiptHash = _receipt.hash();
    VoteStatus _status = _castIsolatedVote(_proposal, _validator, _minVoteWeight, _minTrustedVoteWeight, _receiptHash);
    emit DepositVoted(_validator, _id, _receipt.mainchain.chainId, _receiptHash);
    if (_status == VoteStatus.Approved) {
      _proposal.status = VoteStatus.Executed;
      _receipt.info.handleAssetTransfer(payable(_receipt.ronin.addr), _receipt.ronin.tokenAddr, IWETH(address(0)));
      _bridgeTrackingContract.handleVoteApproved(IBridgeTracking.VoteKind.Deposit, _receipt.id);
      emit Deposited(_receiptHash, _receipt);
    }
  }

  /**
   * @dev Locks the assets and request withdrawal.
   *
   * Requirements:
   * - The token info is valid.
   *
   * Emits the `WithdrawalRequested` event.
   *
   */
  function _requestWithdrawalFor(
    Transfer.Request calldata _request,
    address _requester,
    uint256 _chainId
  ) internal {
    _request.info.validate();
    _checkWithdrawal(_request);
    MappedToken memory _token = getMainchainToken(_request.tokenAddr, _chainId);
    if (_request.info.erc != _token.erc) revert ErrInvalidTokenStandard();

    _request.info.transferFrom(_requester, address(this), _request.tokenAddr);
    _storeAsReceipt(_request, _chainId, _requester, _token.tokenAddr);
  }

  /**
   * @dev Stores the withdrawal request as a receipt.
   *
   * Emits the `WithdrawalRequested` event.
   *
   */
  function _storeAsReceipt(
    Transfer.Request calldata _request,
    uint256 _chainId,
    address _requester,
    address _mainchainTokenAddr
  ) internal returns (uint256 _withdrawalId) {
    _withdrawalId = withdrawalCount++;
    Transfer.Receipt memory _receipt = _request.into_withdrawal_receipt(
      _requester,
      _withdrawalId,
      _mainchainTokenAddr,
      _chainId
    );
    withdrawal[_withdrawalId] = _receipt;
    emit WithdrawalRequested(_receipt.hash(), _receipt);
  }

  /**
   * @dev Don't send me RON.
   */
  function _fallback() internal virtual {
    revert ErrInvalidRequest();
  }

  /**
   * @inheritdoc GatewayV2
   */
  function _getTotalWeight() internal view virtual override returns (uint256) {
    return _validatorContract.totalBridgeOperators();
  }

  /**
   * @dev Returns the total trusted weight.
   */
  function _getTotalTrustedWeight() internal view virtual returns (uint256) {
    return _trustedOrgContract.countTrustedOrganizations();
  }

  /**
   * @dev Sets the validator contract.
   *
   * Emits the event `ValidatorContractUpdated`.
   *
   */
  function _setValidatorContract(address _addr) internal {
    _validatorContract = IRoninValidatorSet(_addr);
    emit ValidatorContractUpdated(_addr);
  }

  /**
   * @dev Sets the bridge tracking contract.
   *
   * Emits the event `BridgeTrackingContractUpdated`.
   *
   */
  function _setBridgeTrackingContract(address _addr) internal {
    _bridgeTrackingContract = IBridgeTracking(_addr);
    emit BridgeTrackingContractUpdated(_addr);
  }

  /**
   * @dev Sets the ronin trusted organization contract.
   *
   * Emits the event `RoninTrustedOrganizationContractUpdated`.
   *
   */
  function _setRoninTrustedOrganizationContract(address _addr) internal {
    _trustedOrgContract = IRoninTrustedOrganization(_addr);
    emit RoninTrustedOrganizationContractUpdated(_addr);
  }

  /**
   * @dev Casts and updates the vote result.
   *
   * Requirements:
   * - The vote is not finalized.
   * - The voter has not voted for the round.
   *
   */
  function _castIsolatedVote(
    IsolatedGovernance.Vote storage _v,
    address _voter,
    uint256 _minVoteWeight,
    uint256 _minTrustedVoteWeight,
    bytes32 _hash
  ) internal virtual returns (VoteStatus _status) {
    _v.castVote(_voter, _hash);
    (uint256 _totalWeight, uint256 _trustedWeight) = _getVoteWeight(_v, _hash);
    return _v.syncVoteStatus(_minVoteWeight, _totalWeight, _minTrustedVoteWeight, _trustedWeight, _hash);
  }

  /**
   * @dev Returns the vote weight for a specified hash.
   */
  function _getVoteWeight(IsolatedGovernance.Vote storage _v, bytes32 _hash)
    internal
    view
    returns (uint256 _totalWeight, uint256 _trustedWeight)
  {
    (
      address[] memory _consensusList,
      address[] memory _bridgeOperators,
      EnumFlags.ValidatorFlag[] memory _flags
    ) = _validatorContract.getValidators();
    uint256[] memory _trustedWeights = _trustedOrgContract.getConsensusWeights(_consensusList);

    for (uint _i; _i < _bridgeOperators.length; ) {
      if (_flags[_i].hasFlag(EnumFlags.ValidatorFlag.BridgeOperator) && _v.voteHashOf[_bridgeOperators[_i]] == _hash) {
        _totalWeight++;
        if (_trustedWeights[_i] > 0) {
          _trustedWeight++;
        }
      }

      unchecked {
        ++_i;
      }
    }
  }

  function setTrustedThreshold(uint256 _trustedNumerator, uint256 _trustedDenominator)
    external
    virtual
    onlyAdmin
    returns (uint256, uint256)
  {
    return _setTrustedThreshold(_trustedNumerator, _trustedDenominator);
  }

  /**
   * @dev Returns the minimum trusted vote weight to pass the threshold.
   */
  function minimumTrustedVoteWeight() public view virtual returns (uint256) {
    return _minimumTrustedVoteWeight(_getTotalTrustedWeight());
  }

  /**
   * @dev Returns the threshold about trusted org.
   */
  function getTrustedThreshold() external view virtual returns (uint256 trustedNum_, uint256 trustedDenom_) {
    return (_trustedNum, _trustedDenom);
  }

  /**
   * @dev Sets trusted threshold and returns the old one.
   *
   * Emits the `TrustedThresholdUpdated` event.
   *
   */
  function _setTrustedThreshold(uint256 _trustedNumerator, uint256 _trustedDenominator)
    internal
    virtual
    returns (uint256 _previousTrustedNum, uint256 _previousTrustedDenom)
  {
    if (_trustedNumerator > _trustedDenominator) revert ErrInvalidTrustedThreshold();

    _previousTrustedNum = _num;
    _previousTrustedDenom = _denom;
    _trustedNum = _trustedNumerator;
    _trustedDenom = _trustedDenominator;
    emit TrustedThresholdUpdated(
      nonce++,
      _trustedNumerator,
      _trustedDenominator,
      _previousTrustedNum,
      _previousTrustedDenom
    );
  }

  /**
   * @dev Returns minimum trusted vote weight.
   */
  function _minimumTrustedVoteWeight(uint256 _totalTrustedWeight) internal view virtual returns (uint256) {
    return (_trustedNum * _totalTrustedWeight + _trustedDenom - 1) / _trustedDenom;
  }
}<|MERGE_RESOLUTION|>--- conflicted
+++ resolved
@@ -178,13 +178,8 @@
     onlyRole(WITHDRAWAL_MIGRATOR)
   {
     if (withdrawalMigrated) revert ErrWithdrawalsMigrated();
-<<<<<<< HEAD
-
     if (!(_requesters.length == _requests.length && _requests.length > 0)) revert ErrLengthMismatch(msg.sig);
-=======
-    if (!(_requesters.length == _requests.length && _requests.length > 0)) revert ErrLengthMismatch(msg.sig);
-
->>>>>>> f9cc62d3
+
     for (uint256 _i; _i < _requests.length; ) {
       MappedToken memory _token = getMainchainToken(_requests[_i].tokenAddr, 1);
       if (_requests[_i].info.erc != _token.erc) revert ErrInvalidTokenStandard();

// SPDX-License-Identifier: MIT

pragma solidity ^0.8.9;

import "@openzeppelin/contracts/proxy/utils/Initializable.sol";
import "../../extensions/collections/HasContracts.sol";
import "../../interfaces/bridge/IBridgeTracking.sol";
import { IBridgeManager } from "../../interfaces/bridge/IBridgeManager.sol";
import { IBridgeSlash } from "../../interfaces/bridge/IBridgeSlash.sol";
import { IBridgeReward } from "../../interfaces/bridge/IBridgeReward.sol";
import { IRoninValidatorSet } from "../../interfaces/validator/IRoninValidatorSet.sol";
import { HasBridgeDeprecated, HasValidatorDeprecated } from "../../utils/DeprecatedSlots.sol";

contract BridgeTracking is HasBridgeDeprecated, HasValidatorDeprecated, HasContracts, Initializable, IBridgeTracking {
  struct PeriodVotingMetric {
    /// @dev Total requests that are tracked in the period. This value is 0 until the {_bufferMetric.requests[]} gets added into a period metric.
    uint256 totalRequest;
    uint256 totalBallot;
    mapping(address => uint256) totalBallotOf;
    address[] voters;
  }

  struct PeriodVotingMetricTimeWrapper {
    uint256 lastEpoch;
    Request[] requests;
    PeriodVotingMetric data;
  }

  struct ReceiptTrackingInfo {
    /// @dev The period that the receipt is approved. Value 0 means the receipt is not approved yet.
    uint256 approvedPeriod;
    /// @dev The address list of voters
    address[] voters;
    /// @dev Mapping from voter => flag indicating the voter casts vote for this receipt
    mapping(address => bool) voted;
    /// @dev The period that the receipt is tracked, i.e. the metric is transferred from buffer to the period. Value 0 means the receipt is currently in buffer or not tracked yet.
    uint256 trackedPeriod;
  }

  /// @dev The block that the contract allows incoming mutable calls.
  uint256 internal _startedAtBlock;

  /// @dev The temporary info of votes and ballots
  PeriodVotingMetricTimeWrapper internal _bufferMetric;
  /// @dev Mapping from period number => vote stats based on period
  mapping(uint256 => PeriodVotingMetric) internal _periodMetric;
  /// @dev Mapping from vote kind => receipt id => receipt stats
  mapping(VoteKind => mapping(uint256 => ReceiptTrackingInfo)) internal _receiptTrackingInfo;
  /// @dev The latest period that get synced with bridge's slashing and rewarding contract
  uint256 internal _lastSyncPeriod;

  modifier skipOnUnstarted() {
    _skipOnUnstarted();
    _;
  }

  /**
   * @dev Returns the whole transaction in case the current block is less than start block.
   */
  function _skipOnUnstarted() private view {
    if (block.number < _startedAtBlock) {
      assembly {
        return(0, 0)
      }
    }
  }

  constructor() {
    _disableInitializers();
  }

  /**
   * @dev Initializes the contract storage.
   */
  function initialize(address bridgeContract, address validatorContract, uint256 startedAtBlock_) external initializer {
    _setContract(ContractType.BRIDGE, bridgeContract);
    _setContract(ContractType.VALIDATOR, validatorContract);
    _startedAtBlock = startedAtBlock_;
  }

  function initializeV2() external reinitializer(2) {
    _setContract(ContractType.BRIDGE, ______deprecatedBridge);
    _setContract(ContractType.VALIDATOR, ______deprecatedValidator);

    delete ______deprecatedBridge;
    delete ______deprecatedValidator;
  }

  function initializeV3(address bridgeManager, address bridgeSlash, address bridgeReward) external reinitializer(3) {
    _setContract(ContractType.BRIDGE_MANAGER, bridgeManager);
    _setContract(ContractType.BRIDGE_SLASH, bridgeSlash);
    _setContract(ContractType.BRIDGE_REWARD, bridgeReward);
    _lastSyncPeriod = IRoninValidatorSet(getContract(ContractType.VALIDATOR)).currentPeriod() - 1;
  }

  /**
   * @inheritdoc IBridgeTracking
   */
  function startedAtBlock() external view override returns (uint256) {
    return _startedAtBlock;
  }

  /**
   * @inheritdoc IBridgeTracking
   */
<<<<<<< HEAD
  function totalVotes(uint256 period) public view override returns (uint256 totalVotes_) {
    totalVotes_ = _periodMetric[period].totalRequests;
    if (_isBufferCountedForPeriod(period)) {
      totalVotes_ += _bufferMetric.requests.length;
=======
  function totalVote(uint256 period) public view override returns (uint256 totalVote_) {
    totalVote_ = _periodMetric[period].totalRequest;
    if (_isBufferCountedForPeriod(period)) {
      totalVote_ += _bufferMetric.requests.length;
>>>>>>> 3ea46d45
    }
  }

  /**
   * @inheritdoc IBridgeTracking
   */
<<<<<<< HEAD
  function totalBallots(uint256 period) public view override returns (uint256 totalBallots_) {
    totalBallots_ = _periodMetric[period].totalBallots;
    if (_isBufferCountedForPeriod(period)) {
      totalBallots_ += _bufferMetric.data.totalBallots;
=======
  function totalBallot(uint256 period) public view override returns (uint256 totalBallot_) {
    totalBallot_ = _periodMetric[period].totalBallot;
    if (_isBufferCountedForPeriod(period)) {
      totalBallot_ += _bufferMetric.data.totalBallot;
>>>>>>> 3ea46d45
    }
  }

  /**
   * @inheritdoc IBridgeTracking
   */
  function getManyTotalBallots(
    uint256 period,
    address[] calldata operators
  ) external view override returns (uint256[] memory _res) {
    _res = _getManyTotalBallots(period, operators);
  }

  function _getManyTotalBallots(
    uint256 period,
    address[] memory operators
  ) internal view returns (uint256[] memory res) {
    uint256 length = operators.length;
    res = new uint256[](length);
    bool isBufferCounted = _isBufferCountedForPeriod(period);
<<<<<<< HEAD
    for (uint _i = 0; _i < length; ) {
      res[_i] = _totalBallotsOf(period, operators[_i], isBufferCounted);
=======
    for (uint i = 0; i < length; ) {
      res[i] = _totalBallotOf(period, operators[i], isBufferCounted);
>>>>>>> 3ea46d45

      unchecked {
        ++i;
      }
    }
  }

  /**
   * @inheritdoc IBridgeTracking
   */
<<<<<<< HEAD
  function totalBallotsOf(uint256 period, address bridgeOperator) public view override returns (uint256) {
    return _totalBallotsOf(period, bridgeOperator, _isBufferCountedForPeriod(period));
=======
  function totalBallotOf(uint256 period, address bridgeOperator) public view override returns (uint256) {
    return _totalBallotOf(period, bridgeOperator, _isBufferCountedForPeriod(period));
>>>>>>> 3ea46d45
  }

  /**
   * @inheritdoc IBridgeTracking
   */
  function handleVoteApproved(
    VoteKind kind,
    uint256 requestId
  ) external override onlyContract(ContractType.BRIDGE) skipOnUnstarted {
    ReceiptTrackingInfo storage _receiptInfo = _receiptTrackingInfo[kind][requestId];

    // Only records for the receipt which not approved
    if (_receiptInfo.approvedPeriod == 0) {
      _trySyncBuffer();
      uint256 currentPeriod = IRoninValidatorSet(getContract(ContractType.VALIDATOR)).currentPeriod();
      _receiptInfo.approvedPeriod = currentPeriod;

      Request storage _bufferRequest = _bufferMetric.requests.push();
      _bufferRequest.kind = kind;
      _bufferRequest.id = requestId;

      address[] storage _voters = _receiptInfo.voters;
      for (uint i = 0; i < _voters.length; ) {
        _increaseBallot(kind, requestId, _voters[i], currentPeriod);

        unchecked {
          ++i;
        }
      }

      delete _receiptInfo.voters;
    }
  }

  /**
   * @inheritdoc IBridgeTracking
   */
  function recordVote(
    VoteKind kind,
    uint256 requestId,
    address operator
  ) external override onlyContract(ContractType.BRIDGE) skipOnUnstarted {
    uint256 period = IRoninValidatorSet(getContract(ContractType.VALIDATOR)).currentPeriod();
    _trySyncBuffer();
    ReceiptTrackingInfo storage _receiptInfo = _receiptTrackingInfo[kind][requestId];

    // When the vote is not approved yet, the voters are saved in the receipt info, and not increase ballot metric.
    // The ballot metric will be increased later in the {handleVoteApproved} method.
    if (_receiptInfo.approvedPeriod == 0) {
      _receiptInfo.voters.push(operator);
      return;
    }

    _increaseBallot(kind, requestId, operator, period);

    uint256 lastSyncPeriod = _lastSyncPeriod;
    // When switching to new period, wrap up vote info, then slash and distribute reward accordingly.
    if (lastSyncPeriod < period) {
<<<<<<< HEAD
      address[] memory allOperators = IBridgeManager(getContract(ContractType.BRIDGE_MANAGER)).getBridgeOperators();
      uint256[] memory ballots = _getManyTotalBallots(lastSyncPeriod, allOperators);

      uint256 totalVotesForPeriod = totalVotes(lastSyncPeriod);

      IBridgeSlash(getContract(ContractType.BRIDGE_SLASH)).execSlashBridgeOperators({
        operators: allOperators,
        ballots: ballots,
        totalVotesForPeriod: totalVotesForPeriod,
        period: lastSyncPeriod
      });

      IBridgeReward(getContract(ContractType.BRIDGE_REWARD)).execSyncReward({
        operators: allOperators,
        ballots: ballots,
        totalBallot: totalBallots(lastSyncPeriod),
        totalVote: totalVotesForPeriod,
        period: lastSyncPeriod
      });

      _lastSyncPeriod = period;
=======
      _lastSyncPeriod = period;

      address[] memory allOperators = IBridgeManager(getContract(ContractType.BRIDGE_MANAGER)).getBridgeOperators();
      uint256[] memory ballots = _getManyTotalBallots(lastSyncPeriod, allOperators);

      uint256 totalVote_ = totalVote(lastSyncPeriod);
      uint256 totalBallot_ = totalBallot(lastSyncPeriod);

      address bridgeSlashContract = getContract(ContractType.BRIDGE_SLASH);
      (bool success, bytes memory returnOrRevertData) = bridgeSlashContract.call(
        abi.encodeCall(
          IBridgeSlash.execSlashBridgeOperators,
          (allOperators, ballots, totalBallot_, totalVote_, lastSyncPeriod)
        )
      );
      if (!success) {
        emit ExternalCallFailed(
          bridgeSlashContract,
          IBridgeSlash.execSlashBridgeOperators.selector,
          returnOrRevertData
        );
      }

      address bridgeRewardContract = getContract(ContractType.BRIDGE_REWARD);
      (success, returnOrRevertData) = bridgeRewardContract.call(
        abi.encodeCall(IBridgeReward.execSyncReward, (allOperators, ballots, totalBallot_, totalVote_, lastSyncPeriod))
      );
      if (!success) {
        emit ExternalCallFailed(bridgeRewardContract, IBridgeReward.execSyncReward.selector, returnOrRevertData);
      }
>>>>>>> 3ea46d45
    }
  }

  /**
   * @dev Increases the ballot for the operator at a period.
   */
  function _increaseBallot(VoteKind kind, uint256 requestId, address operator, uint256 currentPeriod) internal {
    ReceiptTrackingInfo storage _receiptInfo = _receiptTrackingInfo[kind][requestId];
    if (_receiptInfo.voted[operator]) {
      return;
    }

    _receiptInfo.voted[operator] = true;

    uint256 trackedPeriod = _receiptInfo.trackedPeriod;

    // Do not increase ballot for receipt that is neither in the buffer, nor in the most current tracked period.
    // If the receipt is not tracked in a period, increase metric in buffer.
    unchecked {
      if (trackedPeriod == 0) {
<<<<<<< HEAD
        if (_bufferMetric.data.totalBallotsOf[operator] == 0) {
          _bufferMetric.data.voters.push(operator);
        }
        _bufferMetric.data.totalBallots++;
        _bufferMetric.data.totalBallotsOf[operator]++;
=======
        if (_bufferMetric.data.totalBallotOf[operator] == 0) {
          _bufferMetric.data.voters.push(operator);
        }
        _bufferMetric.data.totalBallot++;
        _bufferMetric.data.totalBallotOf[operator]++;
>>>>>>> 3ea46d45
      }
      // If the receipt is tracked in the most current tracked period, increase metric in the period.
      else if (trackedPeriod == currentPeriod) {
        PeriodVotingMetric storage _metric = _periodMetric[trackedPeriod];
<<<<<<< HEAD
        _metric.totalBallots++;
        _metric.totalBallotsOf[operator]++;
=======
        _metric.totalBallot++;
        _metric.totalBallotOf[operator]++;
>>>>>>> 3ea46d45
      }
    }
  }

  /**
   * @dev See `totalBallotOf`.
   */
<<<<<<< HEAD
  function _totalBallotsOf(
    uint256 period,
    address operator,
    bool mustCountLastStats
  ) internal view returns (uint256 _totalBallots) {
    _totalBallots = _periodMetric[period].totalBallotsOf[operator];
    if (mustCountLastStats) {
      _totalBallots += _bufferMetric.data.totalBallotsOf[operator];
=======
  function _totalBallotOf(
    uint256 period,
    address operator,
    bool mustCountLastStats
  ) internal view returns (uint256 _totalBallot) {
    _totalBallot = _periodMetric[period].totalBallotOf[operator];
    if (mustCountLastStats) {
      _totalBallot += _bufferMetric.data.totalBallotOf[operator];
>>>>>>> 3ea46d45
    }
  }

  /**
   * @dev Syncs period stats. Move all data from the buffer metric to the period metric.
   *
   * Requirements:
   * - The epoch after the buffer epoch is wrapped up.
   */
  function _trySyncBuffer() internal {
    IRoninValidatorSet validatorContract = IRoninValidatorSet(getContract(ContractType.VALIDATOR));
    uint256 currentEpoch = validatorContract.epochOf(block.number);
    if (_bufferMetric.lastEpoch < currentEpoch) {
      (, uint256 trackedPeriod) = validatorContract.tryGetPeriodOfEpoch(_bufferMetric.lastEpoch + 1);
      _bufferMetric.lastEpoch = currentEpoch;

      // Copy numbers of totals
      PeriodVotingMetric storage _metric = _periodMetric[trackedPeriod];
<<<<<<< HEAD
      _metric.totalRequests += _bufferMetric.requests.length;
      _metric.totalBallots += _bufferMetric.data.totalBallots;
=======
      _metric.totalRequest += _bufferMetric.requests.length;
      _metric.totalBallot += _bufferMetric.data.totalBallot;
>>>>>>> 3ea46d45

      // Copy voters info and voters' ballot
      for (uint i = 0; i < _bufferMetric.data.voters.length; ) {
        address voter = _bufferMetric.data.voters[i];
<<<<<<< HEAD
        _metric.totalBallotsOf[voter] += _bufferMetric.data.totalBallotsOf[voter];
        delete _bufferMetric.data.totalBallotsOf[voter]; // need to manually delete each element, due to mapping
=======
        _metric.totalBallotOf[voter] += _bufferMetric.data.totalBallotOf[voter];
        delete _bufferMetric.data.totalBallotOf[voter]; // need to manually delete each element, due to mapping
>>>>>>> 3ea46d45

        unchecked {
          ++i;
        }
      }

      // Mark all receipts in the buffer as tracked. Keep total number of receipts and delete receipt details.
      for (uint i = 0; i < _bufferMetric.requests.length; ) {
        Request storage _bufferRequest = _bufferMetric.requests[i];
        ReceiptTrackingInfo storage _receiptInfo = _receiptTrackingInfo[_bufferRequest.kind][_bufferRequest.id];
        _receiptInfo.trackedPeriod = trackedPeriod;

        unchecked {
          ++i;
        }
      }

      delete _bufferMetric.requests;
      delete _bufferMetric.data;
    }
  }

  /**
   * @dev Returns whether the buffer stats must be counted or not.
   */
  function _isBufferCountedForPeriod(uint256 queriedPeriod) internal view returns (bool) {
    IRoninValidatorSet validatorContract = IRoninValidatorSet(getContract(ContractType.VALIDATOR));
    uint256 currentEpoch = validatorContract.epochOf(block.number);
    (bool filled, uint256 periodOfNextTemporaryEpoch) = validatorContract.tryGetPeriodOfEpoch(
      _bufferMetric.lastEpoch + 1
    );
    return filled && queriedPeriod == periodOfNextTemporaryEpoch && _bufferMetric.lastEpoch < currentEpoch;
  }
}<|MERGE_RESOLUTION|>--- conflicted
+++ resolved
@@ -103,34 +103,20 @@
   /**
    * @inheritdoc IBridgeTracking
    */
-<<<<<<< HEAD
-  function totalVotes(uint256 period) public view override returns (uint256 totalVotes_) {
-    totalVotes_ = _periodMetric[period].totalRequests;
-    if (_isBufferCountedForPeriod(period)) {
-      totalVotes_ += _bufferMetric.requests.length;
-=======
   function totalVote(uint256 period) public view override returns (uint256 totalVote_) {
     totalVote_ = _periodMetric[period].totalRequest;
     if (_isBufferCountedForPeriod(period)) {
       totalVote_ += _bufferMetric.requests.length;
->>>>>>> 3ea46d45
-    }
-  }
-
-  /**
-   * @inheritdoc IBridgeTracking
-   */
-<<<<<<< HEAD
-  function totalBallots(uint256 period) public view override returns (uint256 totalBallots_) {
-    totalBallots_ = _periodMetric[period].totalBallots;
-    if (_isBufferCountedForPeriod(period)) {
-      totalBallots_ += _bufferMetric.data.totalBallots;
-=======
+    }
+  }
+
+  /**
+   * @inheritdoc IBridgeTracking
+   */
   function totalBallot(uint256 period) public view override returns (uint256 totalBallot_) {
     totalBallot_ = _periodMetric[period].totalBallot;
     if (_isBufferCountedForPeriod(period)) {
       totalBallot_ += _bufferMetric.data.totalBallot;
->>>>>>> 3ea46d45
     }
   }
 
@@ -151,13 +137,8 @@
     uint256 length = operators.length;
     res = new uint256[](length);
     bool isBufferCounted = _isBufferCountedForPeriod(period);
-<<<<<<< HEAD
-    for (uint _i = 0; _i < length; ) {
-      res[_i] = _totalBallotsOf(period, operators[_i], isBufferCounted);
-=======
     for (uint i = 0; i < length; ) {
       res[i] = _totalBallotOf(period, operators[i], isBufferCounted);
->>>>>>> 3ea46d45
 
       unchecked {
         ++i;
@@ -168,13 +149,8 @@
   /**
    * @inheritdoc IBridgeTracking
    */
-<<<<<<< HEAD
-  function totalBallotsOf(uint256 period, address bridgeOperator) public view override returns (uint256) {
-    return _totalBallotsOf(period, bridgeOperator, _isBufferCountedForPeriod(period));
-=======
   function totalBallotOf(uint256 period, address bridgeOperator) public view override returns (uint256) {
     return _totalBallotOf(period, bridgeOperator, _isBufferCountedForPeriod(period));
->>>>>>> 3ea46d45
   }
 
   /**
@@ -233,29 +209,6 @@
     uint256 lastSyncPeriod = _lastSyncPeriod;
     // When switching to new period, wrap up vote info, then slash and distribute reward accordingly.
     if (lastSyncPeriod < period) {
-<<<<<<< HEAD
-      address[] memory allOperators = IBridgeManager(getContract(ContractType.BRIDGE_MANAGER)).getBridgeOperators();
-      uint256[] memory ballots = _getManyTotalBallots(lastSyncPeriod, allOperators);
-
-      uint256 totalVotesForPeriod = totalVotes(lastSyncPeriod);
-
-      IBridgeSlash(getContract(ContractType.BRIDGE_SLASH)).execSlashBridgeOperators({
-        operators: allOperators,
-        ballots: ballots,
-        totalVotesForPeriod: totalVotesForPeriod,
-        period: lastSyncPeriod
-      });
-
-      IBridgeReward(getContract(ContractType.BRIDGE_REWARD)).execSyncReward({
-        operators: allOperators,
-        ballots: ballots,
-        totalBallot: totalBallots(lastSyncPeriod),
-        totalVote: totalVotesForPeriod,
-        period: lastSyncPeriod
-      });
-
-      _lastSyncPeriod = period;
-=======
       _lastSyncPeriod = period;
 
       address[] memory allOperators = IBridgeManager(getContract(ContractType.BRIDGE_MANAGER)).getBridgeOperators();
@@ -286,7 +239,6 @@
       if (!success) {
         emit ExternalCallFailed(bridgeRewardContract, IBridgeReward.execSyncReward.selector, returnOrRevertData);
       }
->>>>>>> 3ea46d45
     }
   }
 
@@ -307,30 +259,17 @@
     // If the receipt is not tracked in a period, increase metric in buffer.
     unchecked {
       if (trackedPeriod == 0) {
-<<<<<<< HEAD
-        if (_bufferMetric.data.totalBallotsOf[operator] == 0) {
-          _bufferMetric.data.voters.push(operator);
-        }
-        _bufferMetric.data.totalBallots++;
-        _bufferMetric.data.totalBallotsOf[operator]++;
-=======
         if (_bufferMetric.data.totalBallotOf[operator] == 0) {
           _bufferMetric.data.voters.push(operator);
         }
         _bufferMetric.data.totalBallot++;
         _bufferMetric.data.totalBallotOf[operator]++;
->>>>>>> 3ea46d45
       }
       // If the receipt is tracked in the most current tracked period, increase metric in the period.
       else if (trackedPeriod == currentPeriod) {
         PeriodVotingMetric storage _metric = _periodMetric[trackedPeriod];
-<<<<<<< HEAD
-        _metric.totalBallots++;
-        _metric.totalBallotsOf[operator]++;
-=======
         _metric.totalBallot++;
         _metric.totalBallotOf[operator]++;
->>>>>>> 3ea46d45
       }
     }
   }
@@ -338,16 +277,6 @@
   /**
    * @dev See `totalBallotOf`.
    */
-<<<<<<< HEAD
-  function _totalBallotsOf(
-    uint256 period,
-    address operator,
-    bool mustCountLastStats
-  ) internal view returns (uint256 _totalBallots) {
-    _totalBallots = _periodMetric[period].totalBallotsOf[operator];
-    if (mustCountLastStats) {
-      _totalBallots += _bufferMetric.data.totalBallotsOf[operator];
-=======
   function _totalBallotOf(
     uint256 period,
     address operator,
@@ -356,7 +285,6 @@
     _totalBallot = _periodMetric[period].totalBallotOf[operator];
     if (mustCountLastStats) {
       _totalBallot += _bufferMetric.data.totalBallotOf[operator];
->>>>>>> 3ea46d45
     }
   }
 
@@ -375,24 +303,14 @@
 
       // Copy numbers of totals
       PeriodVotingMetric storage _metric = _periodMetric[trackedPeriod];
-<<<<<<< HEAD
-      _metric.totalRequests += _bufferMetric.requests.length;
-      _metric.totalBallots += _bufferMetric.data.totalBallots;
-=======
       _metric.totalRequest += _bufferMetric.requests.length;
       _metric.totalBallot += _bufferMetric.data.totalBallot;
->>>>>>> 3ea46d45
 
       // Copy voters info and voters' ballot
       for (uint i = 0; i < _bufferMetric.data.voters.length; ) {
         address voter = _bufferMetric.data.voters[i];
-<<<<<<< HEAD
-        _metric.totalBallotsOf[voter] += _bufferMetric.data.totalBallotsOf[voter];
-        delete _bufferMetric.data.totalBallotsOf[voter]; // need to manually delete each element, due to mapping
-=======
         _metric.totalBallotOf[voter] += _bufferMetric.data.totalBallotOf[voter];
         delete _bufferMetric.data.totalBallotOf[voter]; // need to manually delete each element, due to mapping
->>>>>>> 3ea46d45
 
         unchecked {
           ++i;

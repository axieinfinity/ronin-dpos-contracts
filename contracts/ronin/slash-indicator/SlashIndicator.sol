// SPDX-License-Identifier: MIT

pragma solidity ^0.8.9;

import "@openzeppelin/contracts/proxy/utils/Initializable.sol";
import "../../interfaces/slash-indicator/ISlashIndicator.sol";
import "../../interfaces/validator/IRoninValidatorSet.sol";
import "../../interfaces/IMaintenance.sol";
import "../../interfaces/IProfile.sol";
import "./SlashDoubleSign.sol";
import "./SlashFastFinality.sol";
import "./SlashBridgeVoting.sol";
import "./SlashBridgeOperator.sol";
import "./SlashUnavailability.sol";
import "./CreditScore.sol";

contract SlashIndicator is
  ISlashIndicator,
  SlashDoubleSign,
  SlashFastFinality,
  SlashBridgeVoting,
  SlashBridgeOperator,
  SlashUnavailability,
  CreditScore,
  Initializable
{
  constructor() {
    _disableInitializers();
  }

  /**
   * @dev Initializes the contract storage.
   */
  function initialize(
    address __validatorContract,
    address __maintenanceContract,
    address __roninTrustedOrganizationContract,
    address __roninGovernanceAdminContract,
    // _bridgeOperatorSlashingConfigs[0]: _missingVotesRatioTier1
    // _bridgeOperatorSlashingConfigs[1]: _missingVotesRatioTier2
    // _bridgeOperatorSlashingConfigs[2]: _jailDurationForMissingVotesRatioTier2
    // _bridgeOperatorSlashingConfigs[3]: _skipBridgeOperatorSlashingThreshold
    uint256[4] calldata _bridgeOperatorSlashingConfigs,
    // _bridgeVotingSlashingConfigs[0]: _bridgeVotingThreshold
    // _bridgeVotingSlashingConfigs[1]: _bridgeVotingSlashAmount
    uint256[2] calldata _bridgeVotingSlashingConfigs,
    // _doubleSignSlashingConfigs[0]: _slashDoubleSignAmount
    // _doubleSignSlashingConfigs[1]: _doubleSigningJailUntilBlock
    // _doubleSignSlashingConfigs[2]: _doubleSigningOffsetLimitBlock
    uint256[3] calldata _doubleSignSlashingConfigs,
    // _unavailabilitySlashingConfigs[0]: _unavailabilityTier1Threshold
    // _unavailabilitySlashingConfigs[1]: _unavailabilityTier2Threshold
    // _unavailabilitySlashingConfigs[2]: _slashAmountForUnavailabilityTier2Threshold
    // _unavailabilitySlashingConfigs[3]: _jailDurationForUnavailabilityTier2Threshold
    uint256[4] calldata _unavailabilitySlashingConfigs,
    // _creditScoreConfigs[0]: _gainCreditScore
    // _creditScoreConfigs[1]: _maxCreditScore
    // _creditScoreConfigs[2]: _bailOutCostMultiplier
    // _creditScoreConfigs[3]: _cutOffPercentageAfterBailout
    uint256[4] calldata _creditScoreConfigs
  ) external initializer {
    _setContract(ContractType.VALIDATOR, __validatorContract);
    _setContract(ContractType.MAINTENANCE, __maintenanceContract);
    _setContract(ContractType.GOVERNANCE_ADMIN, __roninGovernanceAdminContract);
    _setContract(ContractType.RONIN_TRUSTED_ORGANIZATION, __roninTrustedOrganizationContract);

    _setBridgeOperatorSlashingConfigs(
      _bridgeOperatorSlashingConfigs[0],
      _bridgeOperatorSlashingConfigs[1],
      _bridgeOperatorSlashingConfigs[2],
      _bridgeOperatorSlashingConfigs[3]
    );
    _setBridgeVotingSlashingConfigs(_bridgeVotingSlashingConfigs[0], _bridgeVotingSlashingConfigs[1]);
    _setDoubleSignSlashingConfigs(
      _doubleSignSlashingConfigs[0],
      _doubleSignSlashingConfigs[1],
      _doubleSignSlashingConfigs[2]
    );
    _setUnavailabilitySlashingConfigs(
      _unavailabilitySlashingConfigs[0],
      _unavailabilitySlashingConfigs[1],
      _unavailabilitySlashingConfigs[2],
      _unavailabilitySlashingConfigs[3]
    );
    _setCreditScoreConfigs(
      _creditScoreConfigs[0],
      _creditScoreConfigs[1],
      _creditScoreConfigs[2],
      _creditScoreConfigs[3]
    );
  }

  function initializeV2(address roninGovernanceAdminContract) external reinitializer(2) {
    _setContract(ContractType.VALIDATOR, ______deprecatedValidator);
    _setContract(ContractType.MAINTENANCE, ______deprecatedMaintenance);
    _setContract(ContractType.GOVERNANCE_ADMIN, roninGovernanceAdminContract);
    _setContract(ContractType.RONIN_TRUSTED_ORGANIZATION, ______deprecatedTrustedOrg);

    delete ______deprecatedValidator;
    delete ______deprecatedMaintenance;
    delete ______deprecatedTrustedOrg;
    delete ______deprecatedGovernanceAdmin;
  }

<<<<<<< HEAD
  function initializeV3(address profileContract_) external reinitializer(3) {
    _setContract(ContractType.PROFILE, profileContract_);
=======
  function initializeV3(address profileContract) external reinitializer(3) {
    _setContract(ContractType.PROFILE, profileContract);
    _setFastFinalitySlashingConfigs(_slashDoubleSignAmount, _doubleSigningJailUntilBlock);
>>>>>>> 89b56d78
  }

  /**
   * @dev Helper for CreditScore contract to reset the indicator of the validator after bailing out.
   */
  function _setUnavailabilityIndicator(
    address validator,
    uint256 period,
    uint256 indicator
  ) internal override(CreditScore, SlashUnavailability) {
    SlashUnavailability._setUnavailabilityIndicator(validator, period, indicator);
  }

  /**
   * @dev Helper for CreditScore contract to query indicator of the validator.
   */
  function _getUnavailabilityIndicatorById(
    address validatorId,
    uint256 period
  ) internal view override(CreditScore, SlashUnavailability) returns (uint256) {
    return SlashUnavailability._getUnavailabilityIndicatorById(validatorId, period);
  }

  function _checkBailedOutAtPeriodById(
    address consensus,
    uint256 period
  ) internal view override(CreditScore, SlashUnavailability) returns (bool) {
    return CreditScore._checkBailedOutAtPeriodById(consensus, period);
  }

  /**
   * @dev Sanity check the address to be slashed
   */
  function _shouldSlash(
    TConsensus consensus,
    address validatorId
  ) internal view override(SlashDoubleSign, SlashUnavailability) returns (bool) {
    return
      (msg.sender != TConsensus.unwrap(consensus)) &&
      (msg.sender != validatorId) &&
      IRoninValidatorSet(getContract(ContractType.VALIDATOR)).isBlockProducer(consensus) &&
      !IMaintenance(getContract(ContractType.MAINTENANCE)).checkMaintainedById(validatorId, block.number);
  }

  function _convertC2P(
    TConsensus consensusAddr
  ) internal view override(CreditScore, SlashBridgeVoting, SlashDoubleSign, SlashUnavailability) returns (address) {
    return IProfile(getContract(ContractType.PROFILE)).getConsensus2Id(consensusAddr);
  }

  function _convertManyC2P(TConsensus[] memory consensusAddrs) internal view override returns (address[] memory) {
    return IProfile(getContract(ContractType.PROFILE)).getManyConsensus2Id(consensusAddrs);
  }
}<|MERGE_RESOLUTION|>--- conflicted
+++ resolved
@@ -102,14 +102,9 @@
     delete ______deprecatedGovernanceAdmin;
   }
 
-<<<<<<< HEAD
-  function initializeV3(address profileContract_) external reinitializer(3) {
-    _setContract(ContractType.PROFILE, profileContract_);
-=======
   function initializeV3(address profileContract) external reinitializer(3) {
     _setContract(ContractType.PROFILE, profileContract);
     _setFastFinalitySlashingConfigs(_slashDoubleSignAmount, _doubleSigningJailUntilBlock);
->>>>>>> 89b56d78
   }
 
   /**

// SPDX-License-Identifier: MIT

pragma solidity ^0.8.9;

import "../../interfaces/IMaintenance.sol";
import "../../interfaces/validator/IRoninValidatorSet.sol";
import "../../interfaces/slash-indicator/ICreditScore.sol";
import "../../extensions/collections/HasContract.sol";
import "../../extensions/consumers/PercentageConsumer.sol";
import "../../libraries/Math.sol";

abstract contract CreditScore is ICreditScore, HasContract, PercentageConsumer {
  /// @dev Mapping from validator address => period index => whether bailed out before
  mapping(address => mapping(uint256 => bool)) internal _checkBailedOutAtPeriod;
  /// @dev Mapping from validator address => credit score
  mapping(address => uint256) internal _creditScore;

  /// @dev The max gained number of credit score per period.
  uint256 internal _gainCreditScore;
  /// @dev The max number of credit score that a validator can hold.
  uint256 internal _maxCreditScore;
  /// @dev The number that will be multiplied with the remaining jailed time to get the cost of bailing out.
  uint256 internal _bailOutCostMultiplier;
  /// @dev The percentage of reward to be cut off from the validator in the rest of the period after bailed out.
  uint256 internal _cutOffPercentageAfterBailout;

  /**
   * @dev This empty reserved space is put in place to allow future versions to add new
   * variables without shifting down storage in the inheritance chain.
   */
  uint256[50] private ______gap;

  /**
   * @inheritdoc ICreditScore
   */
  function updateCreditScores(address[] calldata _validators, uint256 _period)
    external
    override
    onlyContractWithRole(Roles.VALIDATOR_CONTRACT)
  {
    IRoninValidatorSet _validatorContract = IRoninValidatorSet(msg.sender);
    uint256 _periodStartAtBlock = _validatorContract.currentPeriodStartAtBlock();

    bool[] memory _jaileds = _validatorContract.checkManyJailed(_validators);
    bool[] memory _maintaineds = IMaintenance(getContract(Roles.MAINTENANCE_CONTRACT)).checkManyMaintainedInBlockRange(
      _validators,
      _periodStartAtBlock,
      block.number
    );
    uint256[] memory _updatedCreditScores = new uint256[](_validators.length);

    for (uint _i = 0; _i < _validators.length; ) {
      address _validator = _validators[_i];

      uint256 _indicator = getUnavailabilityIndicator(_validator, _period);
      bool _isJailedInPeriod = _jaileds[_i];
      bool _isMaintainingInPeriod = _maintaineds[_i];

      uint256 _actualGain = (_isJailedInPeriod || _isMaintainingInPeriod)
        ? 0
        : Math.subNonNegative(_gainCreditScore, _indicator);

      _creditScore[_validator] = Math.addWithUpperbound(_creditScore[_validator], _actualGain, _maxCreditScore);
      _updatedCreditScores[_i] = _creditScore[_validator];
      unchecked {
        ++_i;
      }
    }

    emit CreditScoresUpdated(_validators, _updatedCreditScores);
  }

  function execResetCreditScores(address[] calldata _validators)
    external
    override
    onlyContractWithRole(Roles.VALIDATOR_CONTRACT)
  {
    uint256[] memory _updatedCreditScores = new uint256[](_validators.length);
    for (uint _i = 0; _i < _validators.length; ) {
      address _validator = _validators[_i];
      delete _creditScore[_validator];
      delete _updatedCreditScores[_i];

      unchecked {
        ++_i;
      }
    }
    emit CreditScoresUpdated(_validators, _updatedCreditScores);
  }

  /**
   * @inheritdoc ICreditScore
   */
  function bailOut(address _consensusAddr) external override {
<<<<<<< HEAD
    IRoninValidatorSet _validatorContract = IRoninValidatorSet(getContract(Roles.VALIDATOR_CONTRACT));
=======
>>>>>>> f9cc62d3
    if (!_validatorContract.isValidatorCandidate(_consensusAddr))
      revert ErrUnauthorized(msg.sig, Roles.VALIDATOR_CANDIDATE);

    if (!_validatorContract.isCandidateAdmin(_consensusAddr, msg.sender))
      revert ErrUnauthorized(msg.sig, Roles.CANDIDATE_ADMIN);

    (bool _isJailed, , uint256 _jailedEpochLeft) = _validatorContract.getJailedTimeLeft(_consensusAddr);
    if (!_isJailed) revert ErrCallerMustBeJailedInTheCurrentPeriod();

    uint256 _period = _validatorContract.currentPeriod();
    if (_checkBailedOutAtPeriod[_consensusAddr][_period]) revert ErrValidatorHasBailedOutPreviously();

    uint256 _score = _creditScore[_consensusAddr];
    uint256 _cost = _jailedEpochLeft * _bailOutCostMultiplier;
    if (_score < _cost) revert ErrInsufficientCreditScoreToBailOut();

    _validatorContract.execBailOut(_consensusAddr, _period);

    _creditScore[_consensusAddr] -= _cost;
    _setUnavailabilityIndicator(_consensusAddr, _period, 0);
    _checkBailedOutAtPeriod[_consensusAddr][_period] = true;
    emit BailedOut(_consensusAddr, _period, _cost);
  }

  /**
   * @inheritdoc ICreditScore
   */
  function setCreditScoreConfigs(
    uint256 _gainScore,
    uint256 _maxScore,
    uint256 _bailOutMultiplier,
    uint256 _cutOffPercentage
  ) external override onlyAdmin {
    _setCreditScoreConfigs(_gainScore, _maxScore, _bailOutMultiplier, _cutOffPercentage);
  }

  /**
   * @dev See `ISlashUnavailability`
   */
  function getUnavailabilityIndicator(address _validator, uint256 _period) public view virtual returns (uint256);

  /**
   * @inheritdoc ICreditScore
   */
  function getCreditScoreConfigs()
    external
    view
    override
    returns (
      uint256 gainCreditScore_,
      uint256 maxCreditScore_,
      uint256 bailOutCostMultiplier_,
      uint256 cutOffPercentageAfterBailout_
    )
  {
    return (_gainCreditScore, _maxCreditScore, _bailOutCostMultiplier, _cutOffPercentageAfterBailout);
  }

  /**
   * @inheritdoc ICreditScore
   */
  function getCreditScore(address _validator) external view override returns (uint256) {
    return _creditScore[_validator];
  }

  /**
   * @inheritdoc ICreditScore
   */
  function getManyCreditScores(address[] calldata _validators)
    public
    view
    override
    returns (uint256[] memory _resultList)
  {
    _resultList = new uint256[](_validators.length);

    for (uint _i = 0; _i < _resultList.length; ) {
      _resultList[_i] = _creditScore[_validators[_i]];

      unchecked {
        ++_i;
      }
    }
  }

  /**
   * @inheritdoc ICreditScore
   */
  function checkBailedOutAtPeriod(address _validator, uint256 _period) public view virtual override returns (bool) {
    return _checkBailedOutAtPeriod[_validator][_period];
  }

  /**
   * @dev See `SlashUnavailability`.
   */
  function _setUnavailabilityIndicator(
    address _validator,
    uint256 _period,
    uint256 _indicator
  ) internal virtual;

  /**
   * @dev See `ICreditScore-setCreditScoreConfigs`.
   */
  function _setCreditScoreConfigs(
    uint256 _gainScore,
    uint256 _maxScore,
    uint256 _bailOutMultiplier,
    uint256 _cutOffPercentage
  ) internal {
    if (_gainScore > _maxScore) revert ErrInvalidCreditScoreConfig();

    if (_cutOffPercentage > _MAX_PERCENTAGE) revert ErrInvalidCutOffPercentageConfig();

    _gainCreditScore = _gainScore;
    _maxCreditScore = _maxScore;
    _bailOutCostMultiplier = _bailOutMultiplier;
    _cutOffPercentageAfterBailout = _cutOffPercentage;
    emit CreditScoreConfigsUpdated(_gainScore, _maxScore, _bailOutMultiplier, _cutOffPercentage);
  }
}<|MERGE_RESOLUTION|>--- conflicted
+++ resolved
@@ -33,11 +33,10 @@
   /**
    * @inheritdoc ICreditScore
    */
-  function updateCreditScores(address[] calldata _validators, uint256 _period)
-    external
-    override
-    onlyContractWithRole(Roles.VALIDATOR_CONTRACT)
-  {
+  function updateCreditScores(
+    address[] calldata _validators,
+    uint256 _period
+  ) external override onlyContractWithRole(Roles.VALIDATOR_CONTRACT) {
     IRoninValidatorSet _validatorContract = IRoninValidatorSet(msg.sender);
     uint256 _periodStartAtBlock = _validatorContract.currentPeriodStartAtBlock();
 
@@ -70,11 +69,9 @@
     emit CreditScoresUpdated(_validators, _updatedCreditScores);
   }
 
-  function execResetCreditScores(address[] calldata _validators)
-    external
-    override
-    onlyContractWithRole(Roles.VALIDATOR_CONTRACT)
-  {
+  function execResetCreditScores(
+    address[] calldata _validators
+  ) external override onlyContractWithRole(Roles.VALIDATOR_CONTRACT) {
     uint256[] memory _updatedCreditScores = new uint256[](_validators.length);
     for (uint _i = 0; _i < _validators.length; ) {
       address _validator = _validators[_i];
@@ -92,10 +89,7 @@
    * @inheritdoc ICreditScore
    */
   function bailOut(address _consensusAddr) external override {
-<<<<<<< HEAD
     IRoninValidatorSet _validatorContract = IRoninValidatorSet(getContract(Roles.VALIDATOR_CONTRACT));
-=======
->>>>>>> f9cc62d3
     if (!_validatorContract.isValidatorCandidate(_consensusAddr))
       revert ErrUnauthorized(msg.sig, Roles.VALIDATOR_CANDIDATE);
 
@@ -164,12 +158,9 @@
   /**
    * @inheritdoc ICreditScore
    */
-  function getManyCreditScores(address[] calldata _validators)
-    public
-    view
-    override
-    returns (uint256[] memory _resultList)
-  {
+  function getManyCreditScores(
+    address[] calldata _validators
+  ) public view override returns (uint256[] memory _resultList) {
     _resultList = new uint256[](_validators.length);
 
     for (uint _i = 0; _i < _resultList.length; ) {
@@ -191,11 +182,7 @@
   /**
    * @dev See `SlashUnavailability`.
    */
-  function _setUnavailabilityIndicator(
-    address _validator,
-    uint256 _period,
-    uint256 _indicator
-  ) internal virtual;
+  function _setUnavailabilityIndicator(address _validator, uint256 _period, uint256 _indicator) internal virtual;
 
   /**
    * @dev See `ICreditScore-setCreditScoreConfigs`.

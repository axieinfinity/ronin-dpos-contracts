// SPDX-License-Identifier: MIT

pragma solidity ^0.8.9;

import "../../interfaces/IMaintenance.sol";
import "../../interfaces/validator/IRoninValidatorSet.sol";
import "../../interfaces/slash-indicator/ICreditScore.sol";
import "../../extensions/collections/HasContract.sol";
import "../../extensions/consumers/PercentageConsumer.sol";
import "../../libraries/Math.sol";

abstract contract CreditScore is ICreditScore, HasContract, PercentageConsumer {
  /// @dev Mapping from validator address => period index => whether bailed out before
  mapping(address => mapping(uint256 => bool)) internal _checkBailedOutAtPeriod;
  /// @dev Mapping from validator address => credit score
  mapping(address => uint256) internal _creditScore;

  /// @dev The max gained number of credit score per period.
  uint256 internal _gainCreditScore;
  /// @dev The max number of credit score that a validator can hold.
  uint256 internal _maxCreditScore;
  /// @dev The number that will be multiplied with the remaining jailed time to get the cost of bailing out.
  uint256 internal _bailOutCostMultiplier;
  /// @dev The percentage of reward to be cut off from the validator in the rest of the period after bailed out.
  uint256 internal _cutOffPercentageAfterBailout;

  /**
   * @dev This empty reserved space is put in place to allow future versions to add new
   * variables without shifting down storage in the inheritance chain.
   */
  uint256[50] private ______gap;

  /**
   * @inheritdoc ICreditScore
   */
  function updateCreditScores(address[] calldata _validators, uint256 _period)
    external
    override
    onlyContractWithRole(Roles.VALIDATOR_CONTRACT)
  {
    IRoninValidatorSet _validatorContract = IRoninValidatorSet(msg.sender);
    uint256 _periodStartAtBlock = _validatorContract.currentPeriodStartAtBlock();

    bool[] memory _jaileds = _validatorContract.checkManyJailed(_validators);
    bool[] memory _maintaineds = IMaintenance(getContract(Roles.MAINTENANCE_CONTRACT)).checkManyMaintainedInBlockRange(
      _validators,
      _periodStartAtBlock,
      block.number
    );
    uint256[] memory _updatedCreditScores = new uint256[](_validators.length);

    for (uint _i = 0; _i < _validators.length; _i++) {
      address _validator = _validators[_i];

      uint256 _indicator = getUnavailabilityIndicator(_validator, _period);
      bool _isJailedInPeriod = _jaileds[_i];
      bool _isMaintainingInPeriod = _maintaineds[_i];

      uint256 _actualGain = (_isJailedInPeriod || _isMaintainingInPeriod)
        ? 0
        : Math.subNonNegative(_gainCreditScore, _indicator);

      _creditScore[_validator] = Math.addWithUpperbound(_creditScore[_validator], _actualGain, _maxCreditScore);
      _updatedCreditScores[_i] = _creditScore[_validator];
    }

    emit CreditScoresUpdated(_validators, _updatedCreditScores);
  }

  function execResetCreditScores(address[] calldata _validators)
    external
    override
    onlyContractWithRole(Roles.VALIDATOR_CONTRACT)
  {
    uint256[] memory _updatedCreditScores = new uint256[](_validators.length);
    for (uint _i = 0; _i < _validators.length; _i++) {
      address _validator = _validators[_i];
      delete _creditScore[_validator];
      delete _updatedCreditScores[_i];
    }
    emit CreditScoresUpdated(_validators, _updatedCreditScores);
  }

  /**
   * @inheritdoc ICreditScore
   */
  function bailOut(address _consensusAddr) external override {
<<<<<<< HEAD
    IRoninValidatorSet _validatorContract = IRoninValidatorSet(getContract(Roles.VALIDATOR_CONTRACT));
=======
>>>>>>> fba9d55b
    if (!_validatorContract.isValidatorCandidate(_consensusAddr))
      revert ErrUnauthorized(msg.sig, Roles.VALIDATOR_CANDIDATE);

    if (!_validatorContract.isCandidateAdmin(_consensusAddr, msg.sender))
      revert ErrUnauthorized(msg.sig, Roles.CANDIDATE_ADMIN);

    (bool _isJailed, , uint256 _jailedEpochLeft) = _validatorContract.getJailedTimeLeft(_consensusAddr);
    if (!_isJailed) revert ErrCallerMustBeJailedInTheCurrentPeriod();

    uint256 _period = _validatorContract.currentPeriod();
    if (_checkBailedOutAtPeriod[_consensusAddr][_period]) revert ErrValidatorHasBailedOutPreviously();

    uint256 _score = _creditScore[_consensusAddr];
    uint256 _cost = _jailedEpochLeft * _bailOutCostMultiplier;
    if (_score < _cost) revert ErrInsufficientCreditScoreToBailOut();

    _validatorContract.execBailOut(_consensusAddr, _period);

    _creditScore[_consensusAddr] -= _cost;
    _setUnavailabilityIndicator(_consensusAddr, _period, 0);
    _checkBailedOutAtPeriod[_consensusAddr][_period] = true;
    emit BailedOut(_consensusAddr, _period, _cost);
  }

  /**
   * @inheritdoc ICreditScore
   */
  function setCreditScoreConfigs(
    uint256 _gainScore,
    uint256 _maxScore,
    uint256 _bailOutMultiplier,
    uint256 _cutOffPercentage
  ) external override onlyAdmin {
    _setCreditScoreConfigs(_gainScore, _maxScore, _bailOutMultiplier, _cutOffPercentage);
  }

  /**
   * @dev See `ISlashUnavailability`
   */
  function getUnavailabilityIndicator(address _validator, uint256 _period) public view virtual returns (uint256);

  /**
   * @inheritdoc ICreditScore
   */
  function getCreditScoreConfigs()
    external
    view
    override
    returns (
      uint256 gainCreditScore_,
      uint256 maxCreditScore_,
      uint256 bailOutCostMultiplier_,
      uint256 cutOffPercentageAfterBailout_
    )
  {
    return (_gainCreditScore, _maxCreditScore, _bailOutCostMultiplier, _cutOffPercentageAfterBailout);
  }

  /**
   * @inheritdoc ICreditScore
   */
  function getCreditScore(address _validator) external view override returns (uint256) {
    return _creditScore[_validator];
  }

  /**
   * @inheritdoc ICreditScore
   */
  function getManyCreditScores(address[] calldata _validators)
    public
    view
    override
    returns (uint256[] memory _resultList)
  {
    _resultList = new uint256[](_validators.length);

    for (uint _i = 0; _i < _resultList.length; _i++) {
      _resultList[_i] = _creditScore[_validators[_i]];
    }
  }

  /**
   * @inheritdoc ICreditScore
   */
  function checkBailedOutAtPeriod(address _validator, uint256 _period) public view virtual override returns (bool) {
    return _checkBailedOutAtPeriod[_validator][_period];
  }

  /**
   * @dev See `SlashUnavailability`.
   */
  function _setUnavailabilityIndicator(
    address _validator,
    uint256 _period,
    uint256 _indicator
  ) internal virtual;

  /**
   * @dev See `ICreditScore-setCreditScoreConfigs`.
   */
  function _setCreditScoreConfigs(
    uint256 _gainScore,
    uint256 _maxScore,
    uint256 _bailOutMultiplier,
    uint256 _cutOffPercentage
  ) internal {
    if (_gainScore > _maxScore) revert ErrInvalidCreditScoreConfig();

    if (_cutOffPercentage > _MAX_PERCENTAGE) revert ErrInvalidCutOffPercentageConfig();

    _gainCreditScore = _gainScore;
    _maxCreditScore = _maxScore;
    _bailOutCostMultiplier = _bailOutMultiplier;
    _cutOffPercentageAfterBailout = _cutOffPercentage;
    emit CreditScoreConfigsUpdated(_gainScore, _maxScore, _bailOutMultiplier, _cutOffPercentage);
  }
}<|MERGE_RESOLUTION|>--- conflicted
+++ resolved
@@ -85,10 +85,7 @@
    * @inheritdoc ICreditScore
    */
   function bailOut(address _consensusAddr) external override {
-<<<<<<< HEAD
     IRoninValidatorSet _validatorContract = IRoninValidatorSet(getContract(Roles.VALIDATOR_CONTRACT));
-=======
->>>>>>> fba9d55b
     if (!_validatorContract.isValidatorCandidate(_consensusAddr))
       revert ErrUnauthorized(msg.sig, Roles.VALIDATOR_CANDIDATE);
 

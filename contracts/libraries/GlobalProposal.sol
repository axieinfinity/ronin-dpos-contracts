--- conflicted
+++ resolved
@@ -10,15 +10,10 @@
   error ErrUnsupportedTarget(bytes32 proposalHash, uint256 targetNumber);
 
   enum TargetOption {
-<<<<<<< HEAD
-    BridgeManager,
-    GatewayContract
-=======
     /* 0 */ BridgeManager,
     /* 1 */ GatewayContract,
     /* 2 */ BridgeReward,
     /* 3 */ BridgeSlash
->>>>>>> 3ea46d45
   }
 
   struct GlobalProposalDetail {
@@ -88,26 +83,6 @@
    * @dev Converts into the normal proposal.
    */
   function intoProposalDetail(
-<<<<<<< HEAD
-    GlobalProposalDetail memory _proposal,
-    address _bridgeManager,
-    address _gatewayContract
-  ) internal pure returns (Proposal.ProposalDetail memory _detail) {
-    _detail.nonce = _proposal.nonce;
-    _detail.expiryTimestamp = _proposal.expiryTimestamp;
-    _detail.chainId = 0;
-    _detail.targets = new address[](_proposal.targetOptions.length);
-    _detail.values = _proposal.values;
-    _detail.calldatas = _proposal.calldatas;
-    _detail.gasAmounts = _proposal.gasAmounts;
-
-    for (uint256 _i; _i < _proposal.targetOptions.length; ) {
-      if (_proposal.targetOptions[_i] == TargetOption.GatewayContract) {
-        _detail.targets[_i] = _gatewayContract;
-      } else if (_proposal.targetOptions[_i] == TargetOption.BridgeManager) {
-        _detail.targets[_i] = _bridgeManager;
-      } else revert ErrUnsupportedTarget(hash(_proposal), _i);
-=======
     GlobalProposalDetail memory self,
     address[] memory targets
   ) internal pure returns (Proposal.ProposalDetail memory detail_) {
@@ -118,7 +93,6 @@
     detail_.values = self.values;
     detail_.calldatas = self.calldatas;
     detail_.gasAmounts = self.gasAmounts;
->>>>>>> 3ea46d45
 
     for (uint256 i; i < self.targetOptions.length; ) {
       detail_.targets[i] = targets[i];

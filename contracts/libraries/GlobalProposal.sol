--- conflicted
+++ resolved
@@ -88,10 +88,7 @@
       } else if (_proposal.targetOptions[_i] == TargetOption.RoninTrustedOrganizationContract) {
         _detail.targets[_i] = _roninTrustedOrganizationContract;
       } else revert ErrUnsupportedTarget();
-<<<<<<< HEAD
 
-=======
->>>>>>> fba9d55b
       unchecked {
         ++_i;
       }

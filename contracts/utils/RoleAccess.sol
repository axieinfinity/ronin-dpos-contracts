--- conflicted
+++ resolved
@@ -11,10 +11,6 @@
   /* 6 */ __DEPRECATED_BRIDGE_OPERATOR,
   /* 7 */ BLOCK_PRODUCER,
   /* 8 */ VALIDATOR_CANDIDATE,
-<<<<<<< HEAD
-  /* 9 */ CONSENSUS
-=======
   /* 9 */ CONSENSUS,
   /* 10 */ TREASURY
->>>>>>> eb386952
 }
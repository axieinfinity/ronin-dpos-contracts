import { expect } from 'chai';
import { ContractTransaction } from 'ethers';
import { Interface, LogDescription } from 'ethers/lib/utils';
import { ethers, network } from 'hardhat';
import { Address } from 'hardhat-deploy/dist/types';

export const expectEvent = async (
  contractInterface: Interface,
  eventName: string,
  tx: ContractTransaction,
  expectFn: (log: LogDescription) => void,
  eventNumbers?: number
) => {
  const receipt = await tx.wait();
  const topic = contractInterface.getEventTopic(eventName);
  let counter = 0;

  for (let i = 0; i < receipt.logs.length; i++) {
    const eventLog = receipt.logs[i];
    if (eventLog.topics[0] == topic) {
      counter++;
      const event = contractInterface.parseLog(eventLog);
      expectFn(event);
    }
  }

  expect(counter, 'invalid number of emitted events').eq(eventNumbers);
};

export const mineDummyBlock = () => network.provider.send('hardhat_mine', []);

export const mineBatchTxs = async (fn: () => Promise<void>) => {
  await network.provider.send('evm_setAutomine', [false]);
  await fn();
  await network.provider.send('evm_mine');
  await network.provider.send('evm_setAutomine', [true]);
  await mineDummyBlock();
};

export const getLastBlockTimestamp = async (): Promise<number> => {
  let blockNumBefore = await ethers.provider.getBlockNumber();
  let blockBefore = await ethers.provider.getBlock(blockNumBefore);
  return blockBefore.timestamp;
};

<<<<<<< HEAD
export const calculateAddress = (from: Address, nonce: number) => ({
  nonce,
  address: ethers.utils.getContractAddress({ from, nonce }),
});
=======
export const compareAddrs = (firstStr: string, secondStr: string) =>
  firstStr.toLowerCase().localeCompare(secondStr.toLowerCase());
>>>>>>> 463022d3
<|MERGE_RESOLUTION|>--- conflicted
+++ resolved
@@ -43,12 +43,11 @@
   return blockBefore.timestamp;
 };
 
-<<<<<<< HEAD
+
 export const calculateAddress = (from: Address, nonce: number) => ({
   nonce,
   address: ethers.utils.getContractAddress({ from, nonce }),
 });
-=======
+
 export const compareAddrs = (firstStr: string, secondStr: string) =>
-  firstStr.toLowerCase().localeCompare(secondStr.toLowerCase());
->>>>>>> 463022d3
+  firstStr.toLowerCase().localeCompare(secondStr.toLowerCase());
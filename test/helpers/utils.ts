--- conflicted
+++ resolved
@@ -55,7 +55,6 @@
   `AccessControl: account ${addr.toLocaleLowerCase()} is missing role ${role}`;
 
 export const compareBigNumbers = (firstBigNumbers: BigNumber[], secondBigNumbers: BigNumber[]) =>
-<<<<<<< HEAD
   expect(firstBigNumbers.map((_) => _.toHexString())).deep.equal(secondBigNumbers.map((_) => _.toHexString()));
 
 const CONTRACT_TYPES = [
@@ -94,7 +93,4 @@
       /// @dev value is equal to keccak256("eip1967.proxy.admin") - 1
       '0xb53127684a568b3173ae13b9f8a6016e243e63b6e8ee1178d6a717850b5d6103'
     )
-  ).slice(-40);
-=======
-  expect(firstBigNumbers.map((_) => _.toHexString())).deep.equal(secondBigNumbers.map((_) => _.toHexString()));
->>>>>>> e719f882
+  ).slice(-40);
import { SignerWithAddress } from '@nomiclabs/hardhat-ethers/signers';
import { expect } from 'chai';
import { BigNumberish } from 'ethers';
import { ethers, network } from 'hardhat';

import { GovernanceAdminInterface } from '../../src/script/governance-admin-interface';
import {
  BridgeManager__factory,
  BridgeTracking,
  BridgeTracking__factory,
  MockGatewayForTracking,
  MockGatewayForTracking__factory,
  MockRoninValidatorSetExtended,
  MockRoninValidatorSetExtended__factory,
  RoninBridgeManager,
  RoninBridgeManager__factory,
  RoninGovernanceAdmin,
  RoninGovernanceAdmin__factory,
  Staking,
  Staking__factory,
} from '../../src/types';
import { DEFAULT_ADDRESS } from '../../src/utils';
import {
  createManyTrustedOrganizationAddressSets,
  TrustedOrganizationAddressSet,
} from '../helpers/address-set-types/trusted-org-set-type';
import {
  createManyValidatorCandidateAddressSets,
  ValidatorCandidateAddressSet,
} from '../helpers/address-set-types/validator-candidate-set-type';
import { initTest } from '../helpers/fixture';
import { EpochController } from '../helpers/ronin-validator-set';
import { ContractType, mineBatchTxs } from '../helpers/utils';
import {
  OperatorTuple,
  createManyOperatorTuples,
  createOperatorTuple,
} from '../helpers/address-set-types/operator-tuple-type';
<<<<<<< HEAD
=======
import { BridgeManagerInterface } from '../../src/script/bridge-admin-interface';
>>>>>>> 3ea46d45

let deployer: SignerWithAddress;
let coinbase: SignerWithAddress;
let trustedOrgs: TrustedOrganizationAddressSet[];
let candidates: ValidatorCandidateAddressSet[];
let operatorTuples: OperatorTuple[];
let signers: SignerWithAddress[];

let mockGateway: MockGatewayForTracking;
let bridgeTracking: BridgeTracking;
let stakingContract: Staking;
let roninValidatorSet: MockRoninValidatorSetExtended;
let governanceAdmin: RoninGovernanceAdmin;
let governanceAdminInterface: GovernanceAdminInterface;
let bridgeManager: RoninBridgeManager;
<<<<<<< HEAD
=======
let bridgeManagerInterface: BridgeManagerInterface;
>>>>>>> 3ea46d45

let period: BigNumberish;

const maxValidatorNumber = 6;
const maxPrioritizedValidatorNumber = 4;
const minValidatorStakingAmount = 500;
const numerator = 2;
const denominator = 4;
const numberOfBlocksInEpoch = 600;

const operatorNum = 6;
const bridgeAdminNumerator = 2;
const bridgeAdminDenominator = 4;

describe('Bridge Tracking test', () => {
  before(async () => {
    [deployer, coinbase, ...signers] = await ethers.getSigners();
    candidates = createManyValidatorCandidateAddressSets(signers.slice(0, maxValidatorNumber * 3));

    trustedOrgs = createManyTrustedOrganizationAddressSets([
      ...signers.slice(0, maxPrioritizedValidatorNumber),
      ...signers.splice(maxValidatorNumber * 5, maxPrioritizedValidatorNumber),
      ...signers.splice(maxValidatorNumber * 5, maxPrioritizedValidatorNumber),
    ]);

    operatorTuples = createManyOperatorTuples(signers.splice(0, operatorNum * 2));

    // Deploys DPoS contracts
    const {
      roninGovernanceAdminAddress,
      stakingContractAddress,
      validatorContractAddress,
      bridgeTrackingAddress,
<<<<<<< HEAD
      profileAddress,
=======
>>>>>>> 3ea46d45
      roninBridgeManagerAddress,
      bridgeSlashAddress,
      bridgeRewardAddress,
    } = await initTest('BridgeTracking')({
      roninTrustedOrganizationArguments: {
        trustedOrganizations: trustedOrgs.map((v) => ({
          consensusAddr: v.consensusAddr.address,
          governor: v.governor.address,
          bridgeVoter: v.bridgeVoter.address,
          weight: 100,
          addedBlock: 0,
        })),
        numerator,
        denominator,
      },
      stakingArguments: {
        minValidatorStakingAmount,
      },
      roninValidatorSetArguments: {
        maxValidatorNumber,
        maxPrioritizedValidatorNumber,
        numberOfBlocksInEpoch,
      },
      bridgeManagerArguments: {
        numerator: bridgeAdminNumerator,
        denominator: bridgeAdminDenominator,
<<<<<<< HEAD
        operators: operatorTuples.map((_) => _.operator.address),
        governors: operatorTuples.map((_) => _.governor.address),
        weights: operatorTuples.map((_) => 100),
=======
        members: operatorTuples.map((_) => {
          return {
            operator: _.operator.address,
            governor: _.governor.address,
            weight: 100,
          };
        }),
>>>>>>> 3ea46d45
      },
    });

    stakingContract = Staking__factory.connect(stakingContractAddress, deployer);
    governanceAdmin = RoninGovernanceAdmin__factory.connect(roninGovernanceAdminAddress, deployer);
    roninValidatorSet = MockRoninValidatorSetExtended__factory.connect(validatorContractAddress, deployer);
    bridgeTracking = BridgeTracking__factory.connect(bridgeTrackingAddress, deployer);
    bridgeManager = RoninBridgeManager__factory.connect(roninBridgeManagerAddress, deployer);
    governanceAdminInterface = new GovernanceAdminInterface(
      governanceAdmin,
      network.config.chainId!,
      undefined,
      ...trustedOrgs.map((_) => _.governor)
    );
    bridgeManagerInterface = new BridgeManagerInterface(
      bridgeManager,
      network.config.chainId!,
      undefined,
      ...operatorTuples.map((_) => _.governor)
    );

    mockGateway = await new MockGatewayForTracking__factory(deployer).deploy(bridgeTrackingAddress);
    await mockGateway.deployed();

<<<<<<< HEAD
    await governanceAdminInterface.functionDelegateCalls(
      [bridgeTracking.address, governanceAdmin.address],
      [
        bridgeTracking.interface.encodeFunctionData('setContract', [ContractType.BRIDGE, mockGateway.address]),
        governanceAdmin.interface.encodeFunctionData('changeProxyAdmin', [
          bridgeTracking.address,
          bridgeManager.address,
        ]),
      ]
=======
    let setContractTx = await bridgeManagerInterface.functionDelegateCall(
      bridgeTracking.address,
      bridgeTracking.interface.encodeFunctionData('setContract', [ContractType.BRIDGE, mockGateway.address])
>>>>>>> 3ea46d45
    );
    await expect(setContractTx)
      .emit(bridgeTracking, 'ContractUpdated')
      .withArgs(ContractType.BRIDGE, mockGateway.address);

    const mockValidatorLogic = await new MockRoninValidatorSetExtended__factory(deployer).deploy();
    await mockValidatorLogic.deployed();
    await governanceAdminInterface.upgrade(roninValidatorSet.address, mockValidatorLogic.address);
    await governanceAdminInterface.functionDelegateCalls(
      [stakingContract.address, roninValidatorSet.address],
      [
        stakingContract.interface.encodeFunctionData('initializeV3', [profileAddress]),
        roninValidatorSet.interface.encodeFunctionData('initializeV3', [profileAddress]),
      ]
    );

    await roninValidatorSet.initEpoch();

    // Applies candidates and double check the bridge operators
    for (let i = 0; i < candidates.length; i++) {
      await stakingContract
        .connect(candidates[i].poolAdmin)
        .applyValidatorCandidate(
          candidates[i].candidateAdmin.address,
          candidates[i].consensusAddr.address,
          candidates[i].treasuryAddr.address,
          1,
          { value: minValidatorStakingAmount + candidates.length - i }
        );
    }

    await network.provider.send('hardhat_setCoinbase', [coinbase.address]);
    await mineBatchTxs(async () => {
      await EpochController.setTimestampToPeriodEnding();
      await roninValidatorSet.endEpoch();
      await roninValidatorSet.connect(coinbase).wrapUpEpoch();
    });

    // Make sure the first period in test is not 0.
    period = await roninValidatorSet.currentPeriod();
    expect(period).gt(0);

    // InitV3 after the period 0
    await bridgeTracking.initializeV3(bridgeManager.address, bridgeSlashAddress, bridgeRewardAddress);
  });

  after(async () => {
    await network.provider.send('hardhat_setCoinbase', [DEFAULT_ADDRESS]);
  });

  describe('Config test', async () => {
    it('Should be able to get contract configs correctly', async () => {
      expect(await bridgeTracking.getContract(ContractType.BRIDGE)).eq(mockGateway.address);
      expect(await mockGateway.getContract(ContractType.BRIDGE_TRACKING)).eq(bridgeTracking.address);
      expect(await roninValidatorSet.currentPeriod()).eq(period);
    });
  });

  describe('Epoch e-2 test: Vote is approved NOT in the last epoch', async () => {
    let receipt: any;
    before(async () => {
      receipt = {
        id: 0,
        kind: 0,
      };
    });

    describe('Epoch e-2: Vote & Approve & Vote.', async () => {
      it('Should not record the receipts which is not approved yet', async () => {
        await mockGateway.sendBallot(
          receipt.kind,
          receipt.id,
          [operatorTuples[0], operatorTuples[1]].map((_) => _.operator.address)
        );

<<<<<<< HEAD
        expect(await bridgeTracking.totalVotes(period)).eq(0);
        expect(await bridgeTracking.totalBallots(period)).eq(0);
        expect(await bridgeTracking.totalBallotsOf(period, operatorTuples[0].operator.address)).eq(0);
=======
        expect(await bridgeTracking.totalVote(period)).eq(0);
        expect(await bridgeTracking.totalBallot(period)).eq(0);
        expect(await bridgeTracking.totalBallotOf(period, operatorTuples[0].operator.address)).eq(0);
>>>>>>> 3ea46d45
      });

      it('Should be able to approve the receipts', async () => {
        await mockGateway.sendApprovedVote(receipt.kind, receipt.id);
      });

      it('Should not record the approved receipts once the epoch is not yet wrapped up', async () => {
<<<<<<< HEAD
        expect(await bridgeTracking.totalVotes(period)).eq(0);
        expect(await bridgeTracking.totalBallots(period)).eq(0);
        expect(await bridgeTracking.totalBallotsOf(period, operatorTuples[0].operator.address)).eq(0);
=======
        expect(await bridgeTracking.totalVote(period)).eq(0);
        expect(await bridgeTracking.totalBallot(period)).eq(0);
        expect(await bridgeTracking.totalBallotOf(period, operatorTuples[0].operator.address)).eq(0);
>>>>>>> 3ea46d45
      });
    });

    describe('Epoch e-1: Continue voting for the vote of e-2', async () => {
      it('Should be able to record the approved votes/ballots when the epoch is wrapped up (value from buffer metric)', async () => {
        await mineBatchTxs(async () => {
          await roninValidatorSet.endEpoch();
          await roninValidatorSet.connect(coinbase).wrapUpEpoch();
        });
        const expectTotalVotes = 1;
<<<<<<< HEAD
        expect(await bridgeTracking.totalVotes(period)).eq(expectTotalVotes);
        expect(await bridgeTracking.totalBallots(period)).eq(expectTotalVotes * 2);
        expect(await bridgeTracking.totalBallotsOf(period, operatorTuples[0].operator.address)).eq(expectTotalVotes);
        expect(await bridgeTracking.totalBallotsOf(period, operatorTuples[1].operator.address)).eq(expectTotalVotes);
=======
        expect(await bridgeTracking.totalVote(period)).eq(expectTotalVotes);
        expect(await bridgeTracking.totalBallot(period)).eq(expectTotalVotes * 2);
        expect(await bridgeTracking.totalBallotOf(period, operatorTuples[0].operator.address)).eq(expectTotalVotes);
        expect(await bridgeTracking.totalBallotOf(period, operatorTuples[1].operator.address)).eq(expectTotalVotes);
>>>>>>> 3ea46d45
      });
      it('Should still be able to record for those who vote lately once the request is approved', async () => {
        await mockGateway.sendBallot(
          receipt.kind,
          receipt.id,
          [operatorTuples[2]].map((_) => _.operator.address)
        );
        await mineBatchTxs(async () => {
          await roninValidatorSet.endEpoch();
          await roninValidatorSet.connect(coinbase).wrapUpEpoch();
        });
        const expectTotalVotes = 1;
<<<<<<< HEAD
        expect(await bridgeTracking.totalVotes(period)).eq(expectTotalVotes);
        expect(await bridgeTracking.totalBallots(period)).eq(expectTotalVotes * 3);
        expect(await bridgeTracking.totalBallotsOf(period, operatorTuples[0].operator.address)).eq(expectTotalVotes);
        expect(await bridgeTracking.totalBallotsOf(period, operatorTuples[1].operator.address)).eq(expectTotalVotes);
        expect(await bridgeTracking.totalBallotsOf(period, operatorTuples[2].operator.address)).eq(expectTotalVotes);
=======
        expect(await bridgeTracking.totalVote(period)).eq(expectTotalVotes);
        expect(await bridgeTracking.totalBallot(period)).eq(expectTotalVotes * 3);
        expect(await bridgeTracking.totalBallotOf(period, operatorTuples[0].operator.address)).eq(expectTotalVotes);
        expect(await bridgeTracking.totalBallotOf(period, operatorTuples[1].operator.address)).eq(expectTotalVotes);
        expect(await bridgeTracking.totalBallotOf(period, operatorTuples[2].operator.address)).eq(expectTotalVotes);
>>>>>>> 3ea46d45
      });
    });

    describe('Epoch e (first epoch of new period): Continue voting for vote in e-2', async () => {
      it('Should not record in the next period', async () => {
        await EpochController.setTimestampToPeriodEnding();
        await mineBatchTxs(async () => {
          await roninValidatorSet.endEpoch();
          await roninValidatorSet.connect(coinbase).wrapUpEpoch();
        });
        const newPeriod = await roninValidatorSet.currentPeriod();
        expect(newPeriod).not.eq(period);

        await mockGateway.sendBallot(
          receipt.kind,
          receipt.id,
          [operatorTuples[3]].map((_) => _.operator.address)
        );

        let expectTotalVotes = 1;
<<<<<<< HEAD
        expect(await bridgeTracking.totalVotes(period)).eq(expectTotalVotes);
        expect(await bridgeTracking.totalBallots(period)).eq(expectTotalVotes * 3);
        expect(await bridgeTracking.totalBallotsOf(period, operatorTuples[0].operator.address)).eq(expectTotalVotes);
        expect(await bridgeTracking.totalBallotsOf(period, operatorTuples[1].operator.address)).eq(expectTotalVotes);
        expect(await bridgeTracking.totalBallotsOf(period, operatorTuples[2].operator.address)).eq(expectTotalVotes);
        expect(await bridgeTracking.totalBallotsOf(period, operatorTuples[3].operator.address)).eq(0);

        period = newPeriod;
        expect(await bridgeTracking.totalVotes(newPeriod)).eq(0);
        expect(await bridgeTracking.totalBallots(newPeriod)).eq(0);
        expect(await bridgeTracking.totalBallotsOf(newPeriod, operatorTuples[0].operator.address)).eq(0);
        expect(await bridgeTracking.totalBallotsOf(newPeriod, operatorTuples[1].operator.address)).eq(0);
        expect(await bridgeTracking.totalBallotsOf(newPeriod, operatorTuples[2].operator.address)).eq(0);
        expect(await bridgeTracking.totalBallotsOf(newPeriod, operatorTuples[3].operator.address)).eq(0);
=======
        expect(await bridgeTracking.totalVote(period)).eq(expectTotalVotes);
        expect(await bridgeTracking.totalBallot(period)).eq(expectTotalVotes * 3);
        expect(await bridgeTracking.totalBallotOf(period, operatorTuples[0].operator.address)).eq(expectTotalVotes);
        expect(await bridgeTracking.totalBallotOf(period, operatorTuples[1].operator.address)).eq(expectTotalVotes);
        expect(await bridgeTracking.totalBallotOf(period, operatorTuples[2].operator.address)).eq(expectTotalVotes);
        expect(await bridgeTracking.totalBallotOf(period, operatorTuples[3].operator.address)).eq(0);

        period = newPeriod;
        expect(await bridgeTracking.totalVote(newPeriod)).eq(0);
        expect(await bridgeTracking.totalBallot(newPeriod)).eq(0);
        expect(await bridgeTracking.totalBallotOf(newPeriod, operatorTuples[0].operator.address)).eq(0);
        expect(await bridgeTracking.totalBallotOf(newPeriod, operatorTuples[1].operator.address)).eq(0);
        expect(await bridgeTracking.totalBallotOf(newPeriod, operatorTuples[2].operator.address)).eq(0);
        expect(await bridgeTracking.totalBallotOf(newPeriod, operatorTuples[3].operator.address)).eq(0);
>>>>>>> 3ea46d45
      });
    });
  });

  describe('Epoch e-1 test: Vote is approved in the last epoch of period', async () => {
    let receipt: any;
    before(async () => {
      receipt = {
        id: 1,
        kind: 1,
      };
    });

    describe('Epoch e-1: Vote & Approve & Vote', async () => {
      it('Should not record when not approved yet. Vote in last epoch (e-1).', async () => {
        await mockGateway.sendBallot(
          receipt.kind,
          receipt.id,
          [operatorTuples[0], operatorTuples[1]].map((_) => _.operator.address)
        );
<<<<<<< HEAD
        expect(await bridgeTracking.totalVotes(period)).eq(0);
        expect(await bridgeTracking.totalBallots(period)).eq(0);
        expect(await bridgeTracking.totalBallotsOf(period, operatorTuples[0].operator.address)).eq(0);
        expect(await bridgeTracking.totalBallotsOf(period, operatorTuples[1].operator.address)).eq(0);
      });
      it('Should not record when approve. Approve in last epoch (e-1).', async () => {
        await mockGateway.sendApprovedVote(receipt.kind, receipt.id);
        expect(await bridgeTracking.totalVotes(period)).eq(0);
        expect(await bridgeTracking.totalBallots(period)).eq(0);
        expect(await bridgeTracking.totalBallotsOf(period, operatorTuples[0].operator.address)).eq(0);
        expect(await bridgeTracking.totalBallotsOf(period, operatorTuples[1].operator.address)).eq(0);
=======
        expect(await bridgeTracking.totalVote(period)).eq(0);
        expect(await bridgeTracking.totalBallot(period)).eq(0);
        expect(await bridgeTracking.totalBallotOf(period, operatorTuples[0].operator.address)).eq(0);
        expect(await bridgeTracking.totalBallotOf(period, operatorTuples[1].operator.address)).eq(0);
      });
      it('Should not record when approve. Approve in last epoch (e-1).', async () => {
        await mockGateway.sendApprovedVote(receipt.kind, receipt.id);
        expect(await bridgeTracking.totalVote(period)).eq(0);
        expect(await bridgeTracking.totalBallot(period)).eq(0);
        expect(await bridgeTracking.totalBallotOf(period, operatorTuples[0].operator.address)).eq(0);
        expect(await bridgeTracking.totalBallotOf(period, operatorTuples[1].operator.address)).eq(0);
>>>>>>> 3ea46d45
      });
      it('Should not record even after approved. Vote in last epoch (e-1).', async () => {
        await mockGateway.sendBallot(
          receipt.kind,
          receipt.id,
          [operatorTuples[2]].map((_) => _.operator.address)
        );
<<<<<<< HEAD
        expect(await bridgeTracking.totalVotes(period)).eq(0);
        expect(await bridgeTracking.totalBallots(period)).eq(0);
        expect(await bridgeTracking.totalBallotsOf(period, operatorTuples[0].operator.address)).eq(0);
        expect(await bridgeTracking.totalBallotsOf(period, operatorTuples[1].operator.address)).eq(0);
        expect(await bridgeTracking.totalBallotsOf(period, operatorTuples[2].operator.address)).eq(0);
=======
        expect(await bridgeTracking.totalVote(period)).eq(0);
        expect(await bridgeTracking.totalBallot(period)).eq(0);
        expect(await bridgeTracking.totalBallotOf(period, operatorTuples[0].operator.address)).eq(0);
        expect(await bridgeTracking.totalBallotOf(period, operatorTuples[1].operator.address)).eq(0);
        expect(await bridgeTracking.totalBallotOf(period, operatorTuples[2].operator.address)).eq(0);
>>>>>>> 3ea46d45
      });
    });

    describe('Epoch e: vote', async () => {
      it('Should not record for current period metric when wrapping up period. Query in next epoch (e), for current period (p-1): return 0.', async () => {
        await EpochController.setTimestampToPeriodEnding();
        await mineBatchTxs(async () => {
          await roninValidatorSet.endEpoch();
          await roninValidatorSet.connect(coinbase).wrapUpEpoch();
        });
        const newPeriod = await roninValidatorSet.currentPeriod();
        expect(newPeriod).not.eq(period);
<<<<<<< HEAD
        expect(await bridgeTracking.totalVotes(period)).eq(0);
        expect(await bridgeTracking.totalBallots(period)).eq(0);
        expect(await bridgeTracking.totalBallotsOf(period, operatorTuples[0].operator.address)).eq(0);
        expect(await bridgeTracking.totalBallotsOf(period, operatorTuples[1].operator.address)).eq(0);
        period = newPeriod;
        let expectTotalVotes = 1;
        expect(await bridgeTracking.totalVotes(period)).eq(expectTotalVotes);
        expect(await bridgeTracking.totalBallots(period)).eq(expectTotalVotes * 3);
        expect(await bridgeTracking.totalBallotsOf(period, operatorTuples[0].operator.address)).eq(expectTotalVotes);
        expect(await bridgeTracking.totalBallotsOf(period, operatorTuples[1].operator.address)).eq(expectTotalVotes);
        expect(await bridgeTracking.totalBallotsOf(period, operatorTuples[2].operator.address)).eq(expectTotalVotes);
      });
      it('Should record for the buffer metric when wrapping up period. Query in next epoch (e), for next period (p): return >0 (buffer).', async () => {
        let expectTotalVotes = 1;
        expect(await bridgeTracking.totalVotes(period)).eq(expectTotalVotes);
        expect(await bridgeTracking.totalBallots(period)).eq(expectTotalVotes * 3);
        expect(await bridgeTracking.totalBallotsOf(period, operatorTuples[0].operator.address)).eq(expectTotalVotes);
        expect(await bridgeTracking.totalBallotsOf(period, operatorTuples[1].operator.address)).eq(expectTotalVotes);
        expect(await bridgeTracking.totalBallotsOf(period, operatorTuples[2].operator.address)).eq(expectTotalVotes);
=======
        expect(await bridgeTracking.totalVote(period)).eq(0);
        expect(await bridgeTracking.totalBallot(period)).eq(0);
        expect(await bridgeTracking.totalBallotOf(period, operatorTuples[0].operator.address)).eq(0);
        expect(await bridgeTracking.totalBallotOf(period, operatorTuples[1].operator.address)).eq(0);
        period = newPeriod;
        let expectTotalVotes = 1;
        expect(await bridgeTracking.totalVote(period)).eq(expectTotalVotes);
        expect(await bridgeTracking.totalBallot(period)).eq(expectTotalVotes * 3);
        expect(await bridgeTracking.totalBallotOf(period, operatorTuples[0].operator.address)).eq(expectTotalVotes);
        expect(await bridgeTracking.totalBallotOf(period, operatorTuples[1].operator.address)).eq(expectTotalVotes);
        expect(await bridgeTracking.totalBallotOf(period, operatorTuples[2].operator.address)).eq(expectTotalVotes);
      });
      it('Should record for the buffer metric when wrapping up period. Query in next epoch (e), for next period (p): return >0 (buffer).', async () => {
        let expectTotalVotes = 1;
        expect(await bridgeTracking.totalVote(period)).eq(expectTotalVotes);
        expect(await bridgeTracking.totalBallot(period)).eq(expectTotalVotes * 3);
        expect(await bridgeTracking.totalBallotOf(period, operatorTuples[0].operator.address)).eq(expectTotalVotes);
        expect(await bridgeTracking.totalBallotOf(period, operatorTuples[1].operator.address)).eq(expectTotalVotes);
        expect(await bridgeTracking.totalBallotOf(period, operatorTuples[2].operator.address)).eq(expectTotalVotes);
>>>>>>> 3ea46d45
      });
      it('Should record new ballot for the buffer metric ', async () => {
        await mockGateway.sendBallot(
          receipt.kind,
          receipt.id,
          [operatorTuples[3]].map((_) => _.operator.address)
        );
        let expectTotalVotes = 1;
<<<<<<< HEAD
        expect(await bridgeTracking.totalVotes(period)).eq(expectTotalVotes);
        expect(await bridgeTracking.totalBallots(period)).eq(expectTotalVotes * 4);
        expect(await bridgeTracking.totalBallotsOf(period, operatorTuples[0].operator.address)).eq(expectTotalVotes);
        expect(await bridgeTracking.totalBallotsOf(period, operatorTuples[1].operator.address)).eq(expectTotalVotes);
        expect(await bridgeTracking.totalBallotsOf(period, operatorTuples[2].operator.address)).eq(expectTotalVotes);
        expect(await bridgeTracking.totalBallotsOf(period, operatorTuples[3].operator.address)).eq(expectTotalVotes);
=======
        expect(await bridgeTracking.totalVote(period)).eq(expectTotalVotes);
        expect(await bridgeTracking.totalBallot(period)).eq(expectTotalVotes * 4);
        expect(await bridgeTracking.totalBallotOf(period, operatorTuples[0].operator.address)).eq(expectTotalVotes);
        expect(await bridgeTracking.totalBallotOf(period, operatorTuples[1].operator.address)).eq(expectTotalVotes);
        expect(await bridgeTracking.totalBallotOf(period, operatorTuples[2].operator.address)).eq(expectTotalVotes);
        expect(await bridgeTracking.totalBallotOf(period, operatorTuples[3].operator.address)).eq(expectTotalVotes);
>>>>>>> 3ea46d45
        await mineBatchTxs(async () => {
          await roninValidatorSet.endEpoch();
          await roninValidatorSet.connect(coinbase).wrapUpEpoch();
        });
<<<<<<< HEAD
        expect(await bridgeTracking.totalVotes(period)).eq(expectTotalVotes);
        expect(await bridgeTracking.totalBallots(period)).eq(expectTotalVotes * 4);
        expect(await bridgeTracking.totalBallotsOf(period, operatorTuples[0].operator.address)).eq(expectTotalVotes);
        expect(await bridgeTracking.totalBallotsOf(period, operatorTuples[1].operator.address)).eq(expectTotalVotes);
        expect(await bridgeTracking.totalBallotsOf(period, operatorTuples[2].operator.address)).eq(expectTotalVotes);
        expect(await bridgeTracking.totalBallotsOf(period, operatorTuples[3].operator.address)).eq(expectTotalVotes);
=======
        expect(await bridgeTracking.totalVote(period)).eq(expectTotalVotes);
        expect(await bridgeTracking.totalBallot(period)).eq(expectTotalVotes * 4);
        expect(await bridgeTracking.totalBallotOf(period, operatorTuples[0].operator.address)).eq(expectTotalVotes);
        expect(await bridgeTracking.totalBallotOf(period, operatorTuples[1].operator.address)).eq(expectTotalVotes);
        expect(await bridgeTracking.totalBallotOf(period, operatorTuples[2].operator.address)).eq(expectTotalVotes);
        expect(await bridgeTracking.totalBallotOf(period, operatorTuples[3].operator.address)).eq(expectTotalVotes);
>>>>>>> 3ea46d45
      });
    });

    describe('Epoch 2e-1: vote', async () => {
      it('Should record new ballot for the buffer metric ', async () => {
        await mockGateway.sendBallot(
          receipt.kind,
          receipt.id,
          [operatorTuples[4]].map((_) => _.operator.address)
        );
        let expectTotalVotes = 1;
<<<<<<< HEAD
        expect(await bridgeTracking.totalVotes(period)).eq(expectTotalVotes);
        expect(await bridgeTracking.totalBallots(period)).eq(expectTotalVotes * 5);
        expect(await bridgeTracking.totalBallotsOf(period, operatorTuples[0].operator.address)).eq(expectTotalVotes);
        expect(await bridgeTracking.totalBallotsOf(period, operatorTuples[1].operator.address)).eq(expectTotalVotes);
        expect(await bridgeTracking.totalBallotsOf(period, operatorTuples[2].operator.address)).eq(expectTotalVotes);
        expect(await bridgeTracking.totalBallotsOf(period, operatorTuples[3].operator.address)).eq(expectTotalVotes);
        expect(await bridgeTracking.totalBallotsOf(period, operatorTuples[4].operator.address)).eq(expectTotalVotes);
=======
        expect(await bridgeTracking.totalVote(period)).eq(expectTotalVotes);
        expect(await bridgeTracking.totalBallot(period)).eq(expectTotalVotes * 5);
        expect(await bridgeTracking.totalBallotOf(period, operatorTuples[0].operator.address)).eq(expectTotalVotes);
        expect(await bridgeTracking.totalBallotOf(period, operatorTuples[1].operator.address)).eq(expectTotalVotes);
        expect(await bridgeTracking.totalBallotOf(period, operatorTuples[2].operator.address)).eq(expectTotalVotes);
        expect(await bridgeTracking.totalBallotOf(period, operatorTuples[3].operator.address)).eq(expectTotalVotes);
        expect(await bridgeTracking.totalBallotOf(period, operatorTuples[4].operator.address)).eq(expectTotalVotes);
>>>>>>> 3ea46d45
        await EpochController.setTimestampToPeriodEnding();
        await mineBatchTxs(async () => {
          await roninValidatorSet.endEpoch();
          await roninValidatorSet.connect(coinbase).wrapUpEpoch();
        });
<<<<<<< HEAD
        expect(await bridgeTracking.totalVotes(period)).eq(expectTotalVotes);
        expect(await bridgeTracking.totalBallots(period)).eq(expectTotalVotes * 5);
        expect(await bridgeTracking.totalBallotsOf(period, operatorTuples[0].operator.address)).eq(expectTotalVotes);
        expect(await bridgeTracking.totalBallotsOf(period, operatorTuples[1].operator.address)).eq(expectTotalVotes);
        expect(await bridgeTracking.totalBallotsOf(period, operatorTuples[2].operator.address)).eq(expectTotalVotes);
        expect(await bridgeTracking.totalBallotsOf(period, operatorTuples[3].operator.address)).eq(expectTotalVotes);
        expect(await bridgeTracking.totalBallotsOf(period, operatorTuples[4].operator.address)).eq(expectTotalVotes);
=======
        expect(await bridgeTracking.totalVote(period)).eq(expectTotalVotes);
        expect(await bridgeTracking.totalBallot(period)).eq(expectTotalVotes * 5);
        expect(await bridgeTracking.totalBallotOf(period, operatorTuples[0].operator.address)).eq(expectTotalVotes);
        expect(await bridgeTracking.totalBallotOf(period, operatorTuples[1].operator.address)).eq(expectTotalVotes);
        expect(await bridgeTracking.totalBallotOf(period, operatorTuples[2].operator.address)).eq(expectTotalVotes);
        expect(await bridgeTracking.totalBallotOf(period, operatorTuples[3].operator.address)).eq(expectTotalVotes);
        expect(await bridgeTracking.totalBallotOf(period, operatorTuples[4].operator.address)).eq(expectTotalVotes);
>>>>>>> 3ea46d45
      });
    });

    describe('Epoch 3e: vote', async () => {
      it('Should not record new ballot. And the period metric is finalized as in epoch 2e-1.', async () => {
        await mockGateway.sendBallot(
          receipt.kind,
          receipt.id,
          [operatorTuples[5]].map((_) => _.operator.address)
        );
        let expectTotalVotes = 1;
<<<<<<< HEAD
        expect(await bridgeTracking.totalVotes(period)).eq(expectTotalVotes);
        expect(await bridgeTracking.totalBallots(period)).eq(expectTotalVotes * 5);
        expect(await bridgeTracking.totalBallotsOf(period, operatorTuples[0].operator.address)).eq(expectTotalVotes);
        expect(await bridgeTracking.totalBallotsOf(period, operatorTuples[1].operator.address)).eq(expectTotalVotes);
        expect(await bridgeTracking.totalBallotsOf(period, operatorTuples[2].operator.address)).eq(expectTotalVotes);
        expect(await bridgeTracking.totalBallotsOf(period, operatorTuples[3].operator.address)).eq(expectTotalVotes);
        expect(await bridgeTracking.totalBallotsOf(period, operatorTuples[4].operator.address)).eq(expectTotalVotes);
        expect(await bridgeTracking.totalBallotsOf(period, operatorTuples[5].operator.address)).eq(0);
=======
        expect(await bridgeTracking.totalVote(period)).eq(expectTotalVotes);
        expect(await bridgeTracking.totalBallot(period)).eq(expectTotalVotes * 5);
        expect(await bridgeTracking.totalBallotOf(period, operatorTuples[0].operator.address)).eq(expectTotalVotes);
        expect(await bridgeTracking.totalBallotOf(period, operatorTuples[1].operator.address)).eq(expectTotalVotes);
        expect(await bridgeTracking.totalBallotOf(period, operatorTuples[2].operator.address)).eq(expectTotalVotes);
        expect(await bridgeTracking.totalBallotOf(period, operatorTuples[3].operator.address)).eq(expectTotalVotes);
        expect(await bridgeTracking.totalBallotOf(period, operatorTuples[4].operator.address)).eq(expectTotalVotes);
        expect(await bridgeTracking.totalBallotOf(period, operatorTuples[5].operator.address)).eq(0);
>>>>>>> 3ea46d45
        await EpochController.setTimestampToPeriodEnding();
        await mineBatchTxs(async () => {
          await roninValidatorSet.endEpoch();
          await roninValidatorSet.connect(coinbase).wrapUpEpoch();
        });
        const newPeriod = await roninValidatorSet.currentPeriod();
        expect(newPeriod).not.eq(period);
        period = newPeriod;
      });
      it('Should the metric of the new period get reset', async () => {
        let expectTotalVotes = 0;
<<<<<<< HEAD
        expect(await bridgeTracking.totalVotes(period)).eq(expectTotalVotes);
        expect(await bridgeTracking.totalBallots(period)).eq(expectTotalVotes * 4);
        expect(await bridgeTracking.totalBallotsOf(period, operatorTuples[0].operator.address)).eq(expectTotalVotes);
        expect(await bridgeTracking.totalBallotsOf(period, operatorTuples[1].operator.address)).eq(expectTotalVotes);
        expect(await bridgeTracking.totalBallotsOf(period, operatorTuples[2].operator.address)).eq(expectTotalVotes);
        expect(await bridgeTracking.totalBallotsOf(period, operatorTuples[3].operator.address)).eq(expectTotalVotes);
        expect(await bridgeTracking.totalBallotsOf(period, operatorTuples[4].operator.address)).eq(expectTotalVotes);
=======
        expect(await bridgeTracking.totalVote(period)).eq(expectTotalVotes);
        expect(await bridgeTracking.totalBallot(period)).eq(expectTotalVotes * 4);
        expect(await bridgeTracking.totalBallotOf(period, operatorTuples[0].operator.address)).eq(expectTotalVotes);
        expect(await bridgeTracking.totalBallotOf(period, operatorTuples[1].operator.address)).eq(expectTotalVotes);
        expect(await bridgeTracking.totalBallotOf(period, operatorTuples[2].operator.address)).eq(expectTotalVotes);
        expect(await bridgeTracking.totalBallotOf(period, operatorTuples[3].operator.address)).eq(expectTotalVotes);
        expect(await bridgeTracking.totalBallotOf(period, operatorTuples[4].operator.address)).eq(expectTotalVotes);
>>>>>>> 3ea46d45
      });
    });
  });
});<|MERGE_RESOLUTION|>--- conflicted
+++ resolved
@@ -36,10 +36,7 @@
   createManyOperatorTuples,
   createOperatorTuple,
 } from '../helpers/address-set-types/operator-tuple-type';
-<<<<<<< HEAD
-=======
 import { BridgeManagerInterface } from '../../src/script/bridge-admin-interface';
->>>>>>> 3ea46d45
 
 let deployer: SignerWithAddress;
 let coinbase: SignerWithAddress;
@@ -55,10 +52,7 @@
 let governanceAdmin: RoninGovernanceAdmin;
 let governanceAdminInterface: GovernanceAdminInterface;
 let bridgeManager: RoninBridgeManager;
-<<<<<<< HEAD
-=======
 let bridgeManagerInterface: BridgeManagerInterface;
->>>>>>> 3ea46d45
 
 let period: BigNumberish;
 
@@ -92,10 +86,6 @@
       stakingContractAddress,
       validatorContractAddress,
       bridgeTrackingAddress,
-<<<<<<< HEAD
-      profileAddress,
-=======
->>>>>>> 3ea46d45
       roninBridgeManagerAddress,
       bridgeSlashAddress,
       bridgeRewardAddress,
@@ -122,11 +112,6 @@
       bridgeManagerArguments: {
         numerator: bridgeAdminNumerator,
         denominator: bridgeAdminDenominator,
-<<<<<<< HEAD
-        operators: operatorTuples.map((_) => _.operator.address),
-        governors: operatorTuples.map((_) => _.governor.address),
-        weights: operatorTuples.map((_) => 100),
-=======
         members: operatorTuples.map((_) => {
           return {
             operator: _.operator.address,
@@ -134,7 +119,6 @@
             weight: 100,
           };
         }),
->>>>>>> 3ea46d45
       },
     });
 
@@ -159,21 +143,9 @@
     mockGateway = await new MockGatewayForTracking__factory(deployer).deploy(bridgeTrackingAddress);
     await mockGateway.deployed();
 
-<<<<<<< HEAD
-    await governanceAdminInterface.functionDelegateCalls(
-      [bridgeTracking.address, governanceAdmin.address],
-      [
-        bridgeTracking.interface.encodeFunctionData('setContract', [ContractType.BRIDGE, mockGateway.address]),
-        governanceAdmin.interface.encodeFunctionData('changeProxyAdmin', [
-          bridgeTracking.address,
-          bridgeManager.address,
-        ]),
-      ]
-=======
     let setContractTx = await bridgeManagerInterface.functionDelegateCall(
       bridgeTracking.address,
       bridgeTracking.interface.encodeFunctionData('setContract', [ContractType.BRIDGE, mockGateway.address])
->>>>>>> 3ea46d45
     );
     await expect(setContractTx)
       .emit(bridgeTracking, 'ContractUpdated')
@@ -249,15 +221,9 @@
           [operatorTuples[0], operatorTuples[1]].map((_) => _.operator.address)
         );
 
-<<<<<<< HEAD
-        expect(await bridgeTracking.totalVotes(period)).eq(0);
-        expect(await bridgeTracking.totalBallots(period)).eq(0);
-        expect(await bridgeTracking.totalBallotsOf(period, operatorTuples[0].operator.address)).eq(0);
-=======
-        expect(await bridgeTracking.totalVote(period)).eq(0);
-        expect(await bridgeTracking.totalBallot(period)).eq(0);
-        expect(await bridgeTracking.totalBallotOf(period, operatorTuples[0].operator.address)).eq(0);
->>>>>>> 3ea46d45
+        expect(await bridgeTracking.totalVote(period)).eq(0);
+        expect(await bridgeTracking.totalBallot(period)).eq(0);
+        expect(await bridgeTracking.totalBallotOf(period, operatorTuples[0].operator.address)).eq(0);
       });
 
       it('Should be able to approve the receipts', async () => {
@@ -265,15 +231,9 @@
       });
 
       it('Should not record the approved receipts once the epoch is not yet wrapped up', async () => {
-<<<<<<< HEAD
-        expect(await bridgeTracking.totalVotes(period)).eq(0);
-        expect(await bridgeTracking.totalBallots(period)).eq(0);
-        expect(await bridgeTracking.totalBallotsOf(period, operatorTuples[0].operator.address)).eq(0);
-=======
-        expect(await bridgeTracking.totalVote(period)).eq(0);
-        expect(await bridgeTracking.totalBallot(period)).eq(0);
-        expect(await bridgeTracking.totalBallotOf(period, operatorTuples[0].operator.address)).eq(0);
->>>>>>> 3ea46d45
+        expect(await bridgeTracking.totalVote(period)).eq(0);
+        expect(await bridgeTracking.totalBallot(period)).eq(0);
+        expect(await bridgeTracking.totalBallotOf(period, operatorTuples[0].operator.address)).eq(0);
       });
     });
 
@@ -284,17 +244,10 @@
           await roninValidatorSet.connect(coinbase).wrapUpEpoch();
         });
         const expectTotalVotes = 1;
-<<<<<<< HEAD
-        expect(await bridgeTracking.totalVotes(period)).eq(expectTotalVotes);
-        expect(await bridgeTracking.totalBallots(period)).eq(expectTotalVotes * 2);
-        expect(await bridgeTracking.totalBallotsOf(period, operatorTuples[0].operator.address)).eq(expectTotalVotes);
-        expect(await bridgeTracking.totalBallotsOf(period, operatorTuples[1].operator.address)).eq(expectTotalVotes);
-=======
         expect(await bridgeTracking.totalVote(period)).eq(expectTotalVotes);
         expect(await bridgeTracking.totalBallot(period)).eq(expectTotalVotes * 2);
         expect(await bridgeTracking.totalBallotOf(period, operatorTuples[0].operator.address)).eq(expectTotalVotes);
         expect(await bridgeTracking.totalBallotOf(period, operatorTuples[1].operator.address)).eq(expectTotalVotes);
->>>>>>> 3ea46d45
       });
       it('Should still be able to record for those who vote lately once the request is approved', async () => {
         await mockGateway.sendBallot(
@@ -307,19 +260,11 @@
           await roninValidatorSet.connect(coinbase).wrapUpEpoch();
         });
         const expectTotalVotes = 1;
-<<<<<<< HEAD
-        expect(await bridgeTracking.totalVotes(period)).eq(expectTotalVotes);
-        expect(await bridgeTracking.totalBallots(period)).eq(expectTotalVotes * 3);
-        expect(await bridgeTracking.totalBallotsOf(period, operatorTuples[0].operator.address)).eq(expectTotalVotes);
-        expect(await bridgeTracking.totalBallotsOf(period, operatorTuples[1].operator.address)).eq(expectTotalVotes);
-        expect(await bridgeTracking.totalBallotsOf(period, operatorTuples[2].operator.address)).eq(expectTotalVotes);
-=======
         expect(await bridgeTracking.totalVote(period)).eq(expectTotalVotes);
         expect(await bridgeTracking.totalBallot(period)).eq(expectTotalVotes * 3);
         expect(await bridgeTracking.totalBallotOf(period, operatorTuples[0].operator.address)).eq(expectTotalVotes);
         expect(await bridgeTracking.totalBallotOf(period, operatorTuples[1].operator.address)).eq(expectTotalVotes);
         expect(await bridgeTracking.totalBallotOf(period, operatorTuples[2].operator.address)).eq(expectTotalVotes);
->>>>>>> 3ea46d45
       });
     });
 
@@ -340,22 +285,6 @@
         );
 
         let expectTotalVotes = 1;
-<<<<<<< HEAD
-        expect(await bridgeTracking.totalVotes(period)).eq(expectTotalVotes);
-        expect(await bridgeTracking.totalBallots(period)).eq(expectTotalVotes * 3);
-        expect(await bridgeTracking.totalBallotsOf(period, operatorTuples[0].operator.address)).eq(expectTotalVotes);
-        expect(await bridgeTracking.totalBallotsOf(period, operatorTuples[1].operator.address)).eq(expectTotalVotes);
-        expect(await bridgeTracking.totalBallotsOf(period, operatorTuples[2].operator.address)).eq(expectTotalVotes);
-        expect(await bridgeTracking.totalBallotsOf(period, operatorTuples[3].operator.address)).eq(0);
-
-        period = newPeriod;
-        expect(await bridgeTracking.totalVotes(newPeriod)).eq(0);
-        expect(await bridgeTracking.totalBallots(newPeriod)).eq(0);
-        expect(await bridgeTracking.totalBallotsOf(newPeriod, operatorTuples[0].operator.address)).eq(0);
-        expect(await bridgeTracking.totalBallotsOf(newPeriod, operatorTuples[1].operator.address)).eq(0);
-        expect(await bridgeTracking.totalBallotsOf(newPeriod, operatorTuples[2].operator.address)).eq(0);
-        expect(await bridgeTracking.totalBallotsOf(newPeriod, operatorTuples[3].operator.address)).eq(0);
-=======
         expect(await bridgeTracking.totalVote(period)).eq(expectTotalVotes);
         expect(await bridgeTracking.totalBallot(period)).eq(expectTotalVotes * 3);
         expect(await bridgeTracking.totalBallotOf(period, operatorTuples[0].operator.address)).eq(expectTotalVotes);
@@ -370,7 +299,6 @@
         expect(await bridgeTracking.totalBallotOf(newPeriod, operatorTuples[1].operator.address)).eq(0);
         expect(await bridgeTracking.totalBallotOf(newPeriod, operatorTuples[2].operator.address)).eq(0);
         expect(await bridgeTracking.totalBallotOf(newPeriod, operatorTuples[3].operator.address)).eq(0);
->>>>>>> 3ea46d45
       });
     });
   });
@@ -391,51 +319,29 @@
           receipt.id,
           [operatorTuples[0], operatorTuples[1]].map((_) => _.operator.address)
         );
-<<<<<<< HEAD
-        expect(await bridgeTracking.totalVotes(period)).eq(0);
-        expect(await bridgeTracking.totalBallots(period)).eq(0);
-        expect(await bridgeTracking.totalBallotsOf(period, operatorTuples[0].operator.address)).eq(0);
-        expect(await bridgeTracking.totalBallotsOf(period, operatorTuples[1].operator.address)).eq(0);
+        expect(await bridgeTracking.totalVote(period)).eq(0);
+        expect(await bridgeTracking.totalBallot(period)).eq(0);
+        expect(await bridgeTracking.totalBallotOf(period, operatorTuples[0].operator.address)).eq(0);
+        expect(await bridgeTracking.totalBallotOf(period, operatorTuples[1].operator.address)).eq(0);
       });
       it('Should not record when approve. Approve in last epoch (e-1).', async () => {
         await mockGateway.sendApprovedVote(receipt.kind, receipt.id);
-        expect(await bridgeTracking.totalVotes(period)).eq(0);
-        expect(await bridgeTracking.totalBallots(period)).eq(0);
-        expect(await bridgeTracking.totalBallotsOf(period, operatorTuples[0].operator.address)).eq(0);
-        expect(await bridgeTracking.totalBallotsOf(period, operatorTuples[1].operator.address)).eq(0);
-=======
         expect(await bridgeTracking.totalVote(period)).eq(0);
         expect(await bridgeTracking.totalBallot(period)).eq(0);
         expect(await bridgeTracking.totalBallotOf(period, operatorTuples[0].operator.address)).eq(0);
         expect(await bridgeTracking.totalBallotOf(period, operatorTuples[1].operator.address)).eq(0);
       });
-      it('Should not record when approve. Approve in last epoch (e-1).', async () => {
-        await mockGateway.sendApprovedVote(receipt.kind, receipt.id);
-        expect(await bridgeTracking.totalVote(period)).eq(0);
-        expect(await bridgeTracking.totalBallot(period)).eq(0);
-        expect(await bridgeTracking.totalBallotOf(period, operatorTuples[0].operator.address)).eq(0);
-        expect(await bridgeTracking.totalBallotOf(period, operatorTuples[1].operator.address)).eq(0);
->>>>>>> 3ea46d45
-      });
       it('Should not record even after approved. Vote in last epoch (e-1).', async () => {
         await mockGateway.sendBallot(
           receipt.kind,
           receipt.id,
           [operatorTuples[2]].map((_) => _.operator.address)
         );
-<<<<<<< HEAD
-        expect(await bridgeTracking.totalVotes(period)).eq(0);
-        expect(await bridgeTracking.totalBallots(period)).eq(0);
-        expect(await bridgeTracking.totalBallotsOf(period, operatorTuples[0].operator.address)).eq(0);
-        expect(await bridgeTracking.totalBallotsOf(period, operatorTuples[1].operator.address)).eq(0);
-        expect(await bridgeTracking.totalBallotsOf(period, operatorTuples[2].operator.address)).eq(0);
-=======
         expect(await bridgeTracking.totalVote(period)).eq(0);
         expect(await bridgeTracking.totalBallot(period)).eq(0);
         expect(await bridgeTracking.totalBallotOf(period, operatorTuples[0].operator.address)).eq(0);
         expect(await bridgeTracking.totalBallotOf(period, operatorTuples[1].operator.address)).eq(0);
         expect(await bridgeTracking.totalBallotOf(period, operatorTuples[2].operator.address)).eq(0);
->>>>>>> 3ea46d45
       });
     });
 
@@ -448,27 +354,6 @@
         });
         const newPeriod = await roninValidatorSet.currentPeriod();
         expect(newPeriod).not.eq(period);
-<<<<<<< HEAD
-        expect(await bridgeTracking.totalVotes(period)).eq(0);
-        expect(await bridgeTracking.totalBallots(period)).eq(0);
-        expect(await bridgeTracking.totalBallotsOf(period, operatorTuples[0].operator.address)).eq(0);
-        expect(await bridgeTracking.totalBallotsOf(period, operatorTuples[1].operator.address)).eq(0);
-        period = newPeriod;
-        let expectTotalVotes = 1;
-        expect(await bridgeTracking.totalVotes(period)).eq(expectTotalVotes);
-        expect(await bridgeTracking.totalBallots(period)).eq(expectTotalVotes * 3);
-        expect(await bridgeTracking.totalBallotsOf(period, operatorTuples[0].operator.address)).eq(expectTotalVotes);
-        expect(await bridgeTracking.totalBallotsOf(period, operatorTuples[1].operator.address)).eq(expectTotalVotes);
-        expect(await bridgeTracking.totalBallotsOf(period, operatorTuples[2].operator.address)).eq(expectTotalVotes);
-      });
-      it('Should record for the buffer metric when wrapping up period. Query in next epoch (e), for next period (p): return >0 (buffer).', async () => {
-        let expectTotalVotes = 1;
-        expect(await bridgeTracking.totalVotes(period)).eq(expectTotalVotes);
-        expect(await bridgeTracking.totalBallots(period)).eq(expectTotalVotes * 3);
-        expect(await bridgeTracking.totalBallotsOf(period, operatorTuples[0].operator.address)).eq(expectTotalVotes);
-        expect(await bridgeTracking.totalBallotsOf(period, operatorTuples[1].operator.address)).eq(expectTotalVotes);
-        expect(await bridgeTracking.totalBallotsOf(period, operatorTuples[2].operator.address)).eq(expectTotalVotes);
-=======
         expect(await bridgeTracking.totalVote(period)).eq(0);
         expect(await bridgeTracking.totalBallot(period)).eq(0);
         expect(await bridgeTracking.totalBallotOf(period, operatorTuples[0].operator.address)).eq(0);
@@ -488,7 +373,6 @@
         expect(await bridgeTracking.totalBallotOf(period, operatorTuples[0].operator.address)).eq(expectTotalVotes);
         expect(await bridgeTracking.totalBallotOf(period, operatorTuples[1].operator.address)).eq(expectTotalVotes);
         expect(await bridgeTracking.totalBallotOf(period, operatorTuples[2].operator.address)).eq(expectTotalVotes);
->>>>>>> 3ea46d45
       });
       it('Should record new ballot for the buffer metric ', async () => {
         await mockGateway.sendBallot(
@@ -497,40 +381,22 @@
           [operatorTuples[3]].map((_) => _.operator.address)
         );
         let expectTotalVotes = 1;
-<<<<<<< HEAD
-        expect(await bridgeTracking.totalVotes(period)).eq(expectTotalVotes);
-        expect(await bridgeTracking.totalBallots(period)).eq(expectTotalVotes * 4);
-        expect(await bridgeTracking.totalBallotsOf(period, operatorTuples[0].operator.address)).eq(expectTotalVotes);
-        expect(await bridgeTracking.totalBallotsOf(period, operatorTuples[1].operator.address)).eq(expectTotalVotes);
-        expect(await bridgeTracking.totalBallotsOf(period, operatorTuples[2].operator.address)).eq(expectTotalVotes);
-        expect(await bridgeTracking.totalBallotsOf(period, operatorTuples[3].operator.address)).eq(expectTotalVotes);
-=======
         expect(await bridgeTracking.totalVote(period)).eq(expectTotalVotes);
         expect(await bridgeTracking.totalBallot(period)).eq(expectTotalVotes * 4);
         expect(await bridgeTracking.totalBallotOf(period, operatorTuples[0].operator.address)).eq(expectTotalVotes);
         expect(await bridgeTracking.totalBallotOf(period, operatorTuples[1].operator.address)).eq(expectTotalVotes);
         expect(await bridgeTracking.totalBallotOf(period, operatorTuples[2].operator.address)).eq(expectTotalVotes);
         expect(await bridgeTracking.totalBallotOf(period, operatorTuples[3].operator.address)).eq(expectTotalVotes);
->>>>>>> 3ea46d45
-        await mineBatchTxs(async () => {
-          await roninValidatorSet.endEpoch();
-          await roninValidatorSet.connect(coinbase).wrapUpEpoch();
-        });
-<<<<<<< HEAD
-        expect(await bridgeTracking.totalVotes(period)).eq(expectTotalVotes);
-        expect(await bridgeTracking.totalBallots(period)).eq(expectTotalVotes * 4);
-        expect(await bridgeTracking.totalBallotsOf(period, operatorTuples[0].operator.address)).eq(expectTotalVotes);
-        expect(await bridgeTracking.totalBallotsOf(period, operatorTuples[1].operator.address)).eq(expectTotalVotes);
-        expect(await bridgeTracking.totalBallotsOf(period, operatorTuples[2].operator.address)).eq(expectTotalVotes);
-        expect(await bridgeTracking.totalBallotsOf(period, operatorTuples[3].operator.address)).eq(expectTotalVotes);
-=======
+        await mineBatchTxs(async () => {
+          await roninValidatorSet.endEpoch();
+          await roninValidatorSet.connect(coinbase).wrapUpEpoch();
+        });
         expect(await bridgeTracking.totalVote(period)).eq(expectTotalVotes);
         expect(await bridgeTracking.totalBallot(period)).eq(expectTotalVotes * 4);
         expect(await bridgeTracking.totalBallotOf(period, operatorTuples[0].operator.address)).eq(expectTotalVotes);
         expect(await bridgeTracking.totalBallotOf(period, operatorTuples[1].operator.address)).eq(expectTotalVotes);
         expect(await bridgeTracking.totalBallotOf(period, operatorTuples[2].operator.address)).eq(expectTotalVotes);
         expect(await bridgeTracking.totalBallotOf(period, operatorTuples[3].operator.address)).eq(expectTotalVotes);
->>>>>>> 3ea46d45
       });
     });
 
@@ -542,15 +408,6 @@
           [operatorTuples[4]].map((_) => _.operator.address)
         );
         let expectTotalVotes = 1;
-<<<<<<< HEAD
-        expect(await bridgeTracking.totalVotes(period)).eq(expectTotalVotes);
-        expect(await bridgeTracking.totalBallots(period)).eq(expectTotalVotes * 5);
-        expect(await bridgeTracking.totalBallotsOf(period, operatorTuples[0].operator.address)).eq(expectTotalVotes);
-        expect(await bridgeTracking.totalBallotsOf(period, operatorTuples[1].operator.address)).eq(expectTotalVotes);
-        expect(await bridgeTracking.totalBallotsOf(period, operatorTuples[2].operator.address)).eq(expectTotalVotes);
-        expect(await bridgeTracking.totalBallotsOf(period, operatorTuples[3].operator.address)).eq(expectTotalVotes);
-        expect(await bridgeTracking.totalBallotsOf(period, operatorTuples[4].operator.address)).eq(expectTotalVotes);
-=======
         expect(await bridgeTracking.totalVote(period)).eq(expectTotalVotes);
         expect(await bridgeTracking.totalBallot(period)).eq(expectTotalVotes * 5);
         expect(await bridgeTracking.totalBallotOf(period, operatorTuples[0].operator.address)).eq(expectTotalVotes);
@@ -558,21 +415,11 @@
         expect(await bridgeTracking.totalBallotOf(period, operatorTuples[2].operator.address)).eq(expectTotalVotes);
         expect(await bridgeTracking.totalBallotOf(period, operatorTuples[3].operator.address)).eq(expectTotalVotes);
         expect(await bridgeTracking.totalBallotOf(period, operatorTuples[4].operator.address)).eq(expectTotalVotes);
->>>>>>> 3ea46d45
         await EpochController.setTimestampToPeriodEnding();
         await mineBatchTxs(async () => {
           await roninValidatorSet.endEpoch();
           await roninValidatorSet.connect(coinbase).wrapUpEpoch();
         });
-<<<<<<< HEAD
-        expect(await bridgeTracking.totalVotes(period)).eq(expectTotalVotes);
-        expect(await bridgeTracking.totalBallots(period)).eq(expectTotalVotes * 5);
-        expect(await bridgeTracking.totalBallotsOf(period, operatorTuples[0].operator.address)).eq(expectTotalVotes);
-        expect(await bridgeTracking.totalBallotsOf(period, operatorTuples[1].operator.address)).eq(expectTotalVotes);
-        expect(await bridgeTracking.totalBallotsOf(period, operatorTuples[2].operator.address)).eq(expectTotalVotes);
-        expect(await bridgeTracking.totalBallotsOf(period, operatorTuples[3].operator.address)).eq(expectTotalVotes);
-        expect(await bridgeTracking.totalBallotsOf(period, operatorTuples[4].operator.address)).eq(expectTotalVotes);
-=======
         expect(await bridgeTracking.totalVote(period)).eq(expectTotalVotes);
         expect(await bridgeTracking.totalBallot(period)).eq(expectTotalVotes * 5);
         expect(await bridgeTracking.totalBallotOf(period, operatorTuples[0].operator.address)).eq(expectTotalVotes);
@@ -580,7 +427,6 @@
         expect(await bridgeTracking.totalBallotOf(period, operatorTuples[2].operator.address)).eq(expectTotalVotes);
         expect(await bridgeTracking.totalBallotOf(period, operatorTuples[3].operator.address)).eq(expectTotalVotes);
         expect(await bridgeTracking.totalBallotOf(period, operatorTuples[4].operator.address)).eq(expectTotalVotes);
->>>>>>> 3ea46d45
       });
     });
 
@@ -592,16 +438,6 @@
           [operatorTuples[5]].map((_) => _.operator.address)
         );
         let expectTotalVotes = 1;
-<<<<<<< HEAD
-        expect(await bridgeTracking.totalVotes(period)).eq(expectTotalVotes);
-        expect(await bridgeTracking.totalBallots(period)).eq(expectTotalVotes * 5);
-        expect(await bridgeTracking.totalBallotsOf(period, operatorTuples[0].operator.address)).eq(expectTotalVotes);
-        expect(await bridgeTracking.totalBallotsOf(period, operatorTuples[1].operator.address)).eq(expectTotalVotes);
-        expect(await bridgeTracking.totalBallotsOf(period, operatorTuples[2].operator.address)).eq(expectTotalVotes);
-        expect(await bridgeTracking.totalBallotsOf(period, operatorTuples[3].operator.address)).eq(expectTotalVotes);
-        expect(await bridgeTracking.totalBallotsOf(period, operatorTuples[4].operator.address)).eq(expectTotalVotes);
-        expect(await bridgeTracking.totalBallotsOf(period, operatorTuples[5].operator.address)).eq(0);
-=======
         expect(await bridgeTracking.totalVote(period)).eq(expectTotalVotes);
         expect(await bridgeTracking.totalBallot(period)).eq(expectTotalVotes * 5);
         expect(await bridgeTracking.totalBallotOf(period, operatorTuples[0].operator.address)).eq(expectTotalVotes);
@@ -610,7 +446,6 @@
         expect(await bridgeTracking.totalBallotOf(period, operatorTuples[3].operator.address)).eq(expectTotalVotes);
         expect(await bridgeTracking.totalBallotOf(period, operatorTuples[4].operator.address)).eq(expectTotalVotes);
         expect(await bridgeTracking.totalBallotOf(period, operatorTuples[5].operator.address)).eq(0);
->>>>>>> 3ea46d45
         await EpochController.setTimestampToPeriodEnding();
         await mineBatchTxs(async () => {
           await roninValidatorSet.endEpoch();
@@ -622,15 +457,6 @@
       });
       it('Should the metric of the new period get reset', async () => {
         let expectTotalVotes = 0;
-<<<<<<< HEAD
-        expect(await bridgeTracking.totalVotes(period)).eq(expectTotalVotes);
-        expect(await bridgeTracking.totalBallots(period)).eq(expectTotalVotes * 4);
-        expect(await bridgeTracking.totalBallotsOf(period, operatorTuples[0].operator.address)).eq(expectTotalVotes);
-        expect(await bridgeTracking.totalBallotsOf(period, operatorTuples[1].operator.address)).eq(expectTotalVotes);
-        expect(await bridgeTracking.totalBallotsOf(period, operatorTuples[2].operator.address)).eq(expectTotalVotes);
-        expect(await bridgeTracking.totalBallotsOf(period, operatorTuples[3].operator.address)).eq(expectTotalVotes);
-        expect(await bridgeTracking.totalBallotsOf(period, operatorTuples[4].operator.address)).eq(expectTotalVotes);
-=======
         expect(await bridgeTracking.totalVote(period)).eq(expectTotalVotes);
         expect(await bridgeTracking.totalBallot(period)).eq(expectTotalVotes * 4);
         expect(await bridgeTracking.totalBallotOf(period, operatorTuples[0].operator.address)).eq(expectTotalVotes);
@@ -638,7 +464,6 @@
         expect(await bridgeTracking.totalBallotOf(period, operatorTuples[2].operator.address)).eq(expectTotalVotes);
         expect(await bridgeTracking.totalBallotOf(period, operatorTuples[3].operator.address)).eq(expectTotalVotes);
         expect(await bridgeTracking.totalBallotOf(period, operatorTuples[4].operator.address)).eq(expectTotalVotes);
->>>>>>> 3ea46d45
       });
     });
   });

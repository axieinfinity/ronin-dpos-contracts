import { SignerWithAddress } from '@nomiclabs/hardhat-ethers/signers';
import { expect } from 'chai';
import { ethers, network } from 'hardhat';
import { getReceiptHash } from '../../src/script/bridge';

import { GovernanceAdminInterface } from '../../src/script/governance-admin-interface';
import { TargetOption, VoteStatus } from '../../src/script/proposal';
import {
  BridgeTracking,
  BridgeTracking__factory,
  ERC20PresetMinterPauser__factory,
  MockRoninValidatorSetExtended,
  MockRoninValidatorSetExtended__factory,
  MockRoninGatewayV2Extended,
  MockRoninGatewayV2Extended__factory,
  RoninGovernanceAdmin,
  RoninGovernanceAdmin__factory,
  Staking,
  Staking__factory,
  TransparentUpgradeableProxyV2__factory,
  RoninBridgeManager__factory,
  RoninBridgeManager,
} from '../../src/types';
import { ERC20PresetMinterPauser } from '../../src/types/ERC20PresetMinterPauser';
import { ReceiptStruct } from '../../src/types/IRoninGatewayV2';
import { DEFAULT_ADDRESS } from '../../src/utils';
import { initTest } from '../helpers/fixture';
import { ContractType, mineBatchTxs } from '../helpers/utils';
import { OperatorTuple, createManyOperatorTuples } from '../helpers/address-set-types/operator-tuple-type';
import { BridgeManagerInterface } from '../../src/script/bridge-admin-interface';

let deployer: SignerWithAddress;
let coinbase: SignerWithAddress;
let operatorTuples: OperatorTuple[];
let signers: SignerWithAddress[];

let bridgeContract: MockRoninGatewayV2Extended;
let bridgeTracking: BridgeTracking;
let stakingContract: Staking;
let roninValidatorSet: MockRoninValidatorSetExtended;
let bridgeManager: RoninBridgeManager;
let governanceAdmin: RoninGovernanceAdmin;
let bridgeAdminInterface: BridgeManagerInterface;
let token: ERC20PresetMinterPauser;

let receipts: ReceiptStruct[];

const maxValidatorNumber = 6;
const maxPrioritizedValidatorNumber = maxValidatorNumber - 2;
const minValidatorStakingAmount = 500;
const operatorNumber = 3;

// only requires 3 operator for the proposal to pass
const numerator = 3;
const denominator = maxValidatorNumber;

// requires 1 trusted operators for the proposal to pass
const trustedNumerator = 1;
const trustedDenominator = maxPrioritizedValidatorNumber;

// requires 2/3 operator for the proposal to pass
const bridgeAdminNumerator = 2;
const bridgeAdminDenominator = operatorNumber;

const mainchainId = 1;
const numberOfBlocksInEpoch = 600;

describe('Ronin Gateway V2 test', () => {
  before(async () => {
    [deployer, coinbase, ...signers] = await ethers.getSigners();
    operatorTuples = createManyOperatorTuples(signers.splice(0, operatorNumber * 2));

    // Deploys bridge contracts
    token = await new ERC20PresetMinterPauser__factory(deployer).deploy('ERC20', 'ERC20');
    const gatewayLogic = await new MockRoninGatewayV2Extended__factory(deployer).deploy();
    const gatewayProxy = await new TransparentUpgradeableProxyV2__factory(deployer).deploy(
      gatewayLogic.address,
      deployer.address,
      gatewayLogic.interface.encodeFunctionData('initialize', [
        ethers.constants.AddressZero,
        numerator,
        denominator,
        trustedNumerator,
        trustedDenominator,
        [],
        [[token.address], [token.address]],
        [[mainchainId], [0]],
        [0],
      ])
    );
    bridgeContract = MockRoninGatewayV2Extended__factory.connect(gatewayProxy.address, deployer);
    await token.grantRole(await token.MINTER_ROLE(), bridgeContract.address);

    // Deploys DPoS contracts
    const {
      roninGovernanceAdminAddress,
      stakingContractAddress,
      bridgeTrackingAddress,
      roninBridgeManagerAddress,
      roninTrustedOrganizationAddress,
      profileAddress,
    } = await initTest('RoninGatewayV2')({
      bridgeContract: bridgeContract.address,
      stakingArguments: {
        minValidatorStakingAmount,
      },
      bridgeManagerArguments: {
        numerator: bridgeAdminNumerator,
        denominator: bridgeAdminDenominator,
<<<<<<< HEAD
        weights: operatorTuples.map(() => 100),
        operators: operatorTuples.map((_) => _.operator.address),
        governors: operatorTuples.map((_) => _.governor.address),
=======
        members: operatorTuples.map((_) => {
          return {
            operator: _.operator.address,
            governor: _.governor.address,
            weight: 100,
          };
        }),
>>>>>>> 3ea46d45
      },
    });

    stakingContract = Staking__factory.connect(stakingContractAddress, deployer);
    bridgeTracking = BridgeTracking__factory.connect(bridgeTrackingAddress, deployer);
    bridgeManager = RoninBridgeManager__factory.connect(roninBridgeManagerAddress, deployer);
    bridgeAdminInterface = new BridgeManagerInterface(
      bridgeManager,
      network.config.chainId!,
      undefined,
      ...operatorTuples.map((_) => _.governor)
    );

    await TransparentUpgradeableProxyV2__factory.connect(gatewayProxy.address, deployer).changeAdmin(
      bridgeManager.address
    );
<<<<<<< HEAD
    await bridgeAdminInterface.functionDelegateCalls(
=======
    await bridgeAdminInterface.functionDelegateCallsGlobal(
>>>>>>> 3ea46d45
      [TargetOption.GatewayContract],
      [
        bridgeContract.interface.encodeFunctionData('setContract', [
          ContractType.BRIDGE_TRACKING,
          bridgeTracking.address,
        ]),
      ]
    );

    await bridgeContract.initializeV3(roninBridgeManagerAddress);
    expect(await bridgeManager.getBridgeOperators()).deep.equal(operatorTuples.map((v) => v.operator.address));
  });

  after(async () => {
    await network.provider.send('hardhat_setCoinbase', [DEFAULT_ADDRESS]);
  });

  describe('Voting Test', () => {
    let snapshotId: any;
    before(async () => {
      snapshotId = await network.provider.send('evm_snapshot');
    });

    after(async () => {
      await network.provider.send('evm_revert', [snapshotId]);
    });

    it('Should be able to bulk deposits using bridge operator accounts', async () => {
      receipts = [
        {
          id: 0,
          kind: 0,
          mainchain: {
            addr: deployer.address,
            tokenAddr: token.address,
            chainId: mainchainId,
          },
          ronin: {
            addr: deployer.address,
            tokenAddr: token.address,
            chainId: network.config.chainId!,
          },
          info: { erc: 0, id: 0, quantity: 100 },
        },
      ];
      receipts.push({ ...receipts[0], id: 1 });

      for (let i = 0; i < bridgeAdminNumerator - 1; i++) {
        const tx = await bridgeContract.connect(operatorTuples[i].operator).tryBulkDepositFor(receipts);
        await expect(tx).not.emit(bridgeContract, 'Deposited');
      }

      for (let i = 0; i < receipts.length; i++) {
        const vote = await bridgeContract.depositVote(receipts[i].mainchain.chainId, receipts[i].id);
        expect(vote.status).eq(VoteStatus.Pending);
        const totalWeight = await bridgeContract.getDepositVoteWeight(mainchainId, i, getReceiptHash(receipts[i]));
        expect(totalWeight).eq((bridgeAdminNumerator - 1) * 100);
      }
    });

    it.skip('Should be able to update the vote weights when a bridge operator exited', async () => {
      // await stakingContract.connect(candidates[0].poolAdmin).requestEmergencyExit(candidates[0].consensusAddr.address);
      // await mineBatchTxs(async () => {
      //   await roninValidatorSet.endEpoch();
      //   await roninValidatorSet.connect(coinbase).wrapUpEpoch();
      // });
      {
        const totalWeight = await bridgeContract.getDepositVoteWeight(mainchainId, 0, getReceiptHash(receipts[0]));
        expect(totalWeight).eq(1);
      }
      {
        const totalWeight = await bridgeContract.getDepositVoteWeight(mainchainId, 1, getReceiptHash(receipts[1]));
        expect(totalWeight).eq(1);
      }
    });

    it('Should be able to continue to vote on the votes, the later vote is not counted but is tracked', async () => {
      for (let i = bridgeAdminNumerator - 1; i < operatorTuples.length; i++) {
        await bridgeContract.connect(operatorTuples[i].operator).tryBulkDepositFor(receipts);
      }

      for (let i = 0; i < receipts.length; i++) {
        const vote = await bridgeContract.depositVote(receipts[i].mainchain.chainId, receipts[i].id);
        expect(vote.status).eq(VoteStatus.Executed);
        const totalWeight = await bridgeContract.getDepositVoteWeight(mainchainId, i, getReceiptHash(receipts[i]));
        expect(totalWeight).eq(bridgeAdminNumerator * 100);
      }
    });
  });
});<|MERGE_RESOLUTION|>--- conflicted
+++ resolved
@@ -107,11 +107,6 @@
       bridgeManagerArguments: {
         numerator: bridgeAdminNumerator,
         denominator: bridgeAdminDenominator,
-<<<<<<< HEAD
-        weights: operatorTuples.map(() => 100),
-        operators: operatorTuples.map((_) => _.operator.address),
-        governors: operatorTuples.map((_) => _.governor.address),
-=======
         members: operatorTuples.map((_) => {
           return {
             operator: _.operator.address,
@@ -119,7 +114,6 @@
             weight: 100,
           };
         }),
->>>>>>> 3ea46d45
       },
     });
 
@@ -136,11 +130,7 @@
     await TransparentUpgradeableProxyV2__factory.connect(gatewayProxy.address, deployer).changeAdmin(
       bridgeManager.address
     );
-<<<<<<< HEAD
-    await bridgeAdminInterface.functionDelegateCalls(
-=======
     await bridgeAdminInterface.functionDelegateCallsGlobal(
->>>>>>> 3ea46d45
       [TargetOption.GatewayContract],
       [
         bridgeContract.interface.encodeFunctionData('setContract', [

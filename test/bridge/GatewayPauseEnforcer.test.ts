--- conflicted
+++ resolved
@@ -134,10 +134,6 @@
       roninGovernanceAdminAddress,
       roninTrustedOrganizationAddress,
       validatorContractAddress,
-<<<<<<< HEAD
-      profileAddress,
-=======
->>>>>>> 3ea46d45
       roninBridgeManagerAddress,
     } = await initTest('RoninGatewayV2-PauseEnforcer')({
       bridgeContract: bridgeContract.address,
@@ -158,11 +154,6 @@
       bridgeManagerArguments: {
         numerator: bridgeAdminNumerator,
         denominator: bridgeAdminDenominator,
-<<<<<<< HEAD
-        weights: operatorTuples.map(() => 100),
-        operators: operatorTuples.map((_) => _.operator.address),
-        governors: operatorTuples.map((_) => _.governor.address),
-=======
         members: operatorTuples.map((_) => {
           return {
             operator: _.operator.address,
@@ -170,7 +161,6 @@
             weight: 100,
           };
         }),
->>>>>>> 3ea46d45
       },
     });
 

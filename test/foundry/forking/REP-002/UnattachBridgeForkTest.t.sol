--- conflicted
+++ resolved
@@ -191,11 +191,7 @@
       consensusAddr,
       payable(candidateAdmin),
       commissionRate,
-<<<<<<< HEAD
-      hex"3523523590"
-=======
       abi.encodePacked(candidateAdmin, consensusAddr)
->>>>>>> 584236cd
     );
   }
 

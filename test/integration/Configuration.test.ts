--- conflicted
+++ resolved
@@ -324,12 +324,6 @@
     expect(await validatorContract.getContract(getRole('RONIN_TRUSTED_ORGANIZATION_CONTRACT'))).to.eq(
       roninTrustedOrganizationContract.address
     );
-<<<<<<< HEAD
-    expect(await validatorContract.getContract(getRole('BRIDGE_TRACKING_CONTRACT'))).to.eq(
-      bridgeTrackingContract.address
-    );
-=======
->>>>>>> 3beb6462
     expect(await validatorContract.maxValidatorNumber()).to.eq(config.roninValidatorSetArguments?.maxValidatorNumber);
     expect(await validatorContract.maxValidatorCandidate()).to.eq(
       config.roninValidatorSetArguments?.maxValidatorCandidate
